--- conflicted
+++ resolved
@@ -637,17 +637,13 @@
 
 As per UnderNet CFV-165, this allows users to perform /STATS w.
 
-<<<<<<< HEAD
+HIS_STATS_W
+ * Type: boolean
+ * Default: TRUE
+
+As per UnderNet CFV-165, this removes /STATS W from users.
+
 HIS_STATS_MEMUSAGE
-=======
-HIS_STATS_W
- * Type: boolean
- * Default: TRUE
-
-As per UnderNet CFV-165, this removes /STATS W from users.
-
-HIS_STATS_x
->>>>>>> ac4bb6a0
  * Type: boolean
  * Default: TRUE
 
