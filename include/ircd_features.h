#ifndef INCLUDED_features_h
#define INCLUDED_features_h
/*
 * IRC - Internet Relay Chat, include/features.h
 * Copyright (C) 2000 Kevin L. Mitchell <klmitch@mit.edu>
 *
 * This program is free software; you can redistribute it and/or modify
 * it under the terms of the GNU General Public License as published by
 * the Free Software Foundation; either version 2, or (at your option)
 * any later version.
 *
 * This program is distributed in the hope that it will be useful,
 * but WITHOUT ANY WARRANTY; without even the implied warranty of
 * MERCHANTABILITY or FITNESS FOR A PARTICULAR PURPOSE.  See the
 * GNU General Public License for more details.
 *
 * You should have received a copy of the GNU General Public License
 * along with this program; if not, write to the Free Software
 * Foundation, Inc., 675 Mass Ave, Cambridge, MA 02139, USA.
 */
/** @file
 * @brief Public interfaces and declarations for dealing with configurable features.
 * @version $Id$
 */

struct Client;
struct StatDesc;

extern struct Client his;

/** Contains all feature settings for ircu.
 * For documentation of each, see doc/readme.features.
 */
enum Feature {
  /* Misc. features */
  FEAT_LOG,
  FEAT_DOMAINNAME,
  FEAT_RELIABLE_CLOCK,
  FEAT_BUFFERPOOL,
  FEAT_HAS_FERGUSON_FLUSHER,
  FEAT_CLIENT_FLOOD,
  FEAT_SERVER_PORT,
  FEAT_NODEFAULTMOTD,
  FEAT_MOTD_BANNER,
  FEAT_PROVIDER,
  FEAT_KILL_IPMISMATCH,
  FEAT_IDLE_FROM_MSG,
  FEAT_HUB,
  FEAT_WALLOPS_OPER_ONLY,
  FEAT_NODNS,
  FEAT_NOIDENT,
  FEAT_RANDOM_SEED,
  FEAT_DEFAULT_LIST_PARAM,
  FEAT_NICKNAMEHISTORYLENGTH,
  FEAT_HOST_HIDING,
  FEAT_HIDDEN_HOST,
  FEAT_HIDDEN_IP,
  FEAT_CONNEXIT_NOTICES,
  FEAT_OPLEVELS,
  FEAT_ZANNELS,
  FEAT_LOCAL_CHANNELS,
  FEAT_TOPIC_BURST,
<<<<<<< HEAD
  FEAT_USER_GLIST,
=======
>>>>>>> ac4bb6a0
  FEAT_DISABLE_GLINES,

  /* features that probably should not be touched */
  FEAT_KILLCHASETIMELIMIT,
  FEAT_MAXCHANNELSPERUSER,
  FEAT_NICKLEN,
  FEAT_AVBANLEN,
  FEAT_MAXBANS,
  FEAT_MAXSILES,
  FEAT_HANGONGOODLINK,
  FEAT_HANGONRETRYDELAY,
  FEAT_CONNECTTIMEOUT,
  FEAT_MAXIMUM_LINKS,
  FEAT_PINGFREQUENCY,
  FEAT_CONNECTFREQUENCY,
  FEAT_DEFAULTMAXSENDQLENGTH,
  FEAT_GLINEMAXUSERCOUNT,
  FEAT_SOCKSENDBUF,
  FEAT_SOCKRECVBUF,
  FEAT_IPCHECK_CLONE_LIMIT,
  FEAT_IPCHECK_CLONE_PERIOD,
  FEAT_IPCHECK_48_CLONE_LIMIT,
  FEAT_IPCHECK_48_CLONE_PERIOD,
  FEAT_IPCHECK_CLONE_DELAY,
  FEAT_CHANNELLEN,

  /* Some misc. default paths */
  FEAT_MPATH,
  FEAT_RPATH,
  FEAT_PPATH,

  /* Networking features */
  FEAT_TOS_SERVER,
  FEAT_TOS_CLIENT,
  FEAT_POLLS_PER_LOOP,
  FEAT_IRCD_RES_RETRIES,
  FEAT_IRCD_RES_TIMEOUT,
  FEAT_AUTH_TIMEOUT,
  FEAT_ANNOUNCE_INVITES,

  /* features that affect all operators */
  FEAT_CONFIG_OPERCMDS,

  /* HEAD_IN_SAND Features */
  FEAT_HIS_SNOTICES,
  FEAT_HIS_SNOTICES_OPER_ONLY,
  FEAT_HIS_DEBUG_OPER_ONLY,
  FEAT_HIS_WALLOPS,
  FEAT_HIS_MAP,
  FEAT_HIS_LINKS,
  FEAT_HIS_TRACE,
  FEAT_HIS_STATS_a,
  FEAT_HIS_STATS_NAMESERVERS,
  FEAT_HIS_STATS_c,
  FEAT_HIS_STATS_CONNECT,
  FEAT_HIS_STATS_d,
  FEAT_HIS_STATS_CRULES,
  FEAT_HIS_STATS_e,
  FEAT_HIS_STATS_ENGINE,
  FEAT_HIS_STATS_f,
  FEAT_HIS_STATS_FEATURES,
  FEAT_HIS_STATS_g,
  FEAT_HIS_STATS_GLINES,
  FEAT_HIS_STATS_i,
  FEAT_HIS_STATS_ACCESS,
  FEAT_HIS_STATS_j,
  FEAT_HIS_STATS_HISTOGRAM,
  FEAT_HIS_STATS_J,
  FEAT_HIS_STATS_JUPES,
  FEAT_HIS_STATS_k,
  FEAT_HIS_STATS_KLINES,
  FEAT_HIS_STATS_l,
  FEAT_HIS_STATS_LINKS,
  FEAT_HIS_STATS_L,
  FEAT_HIS_STATS_MODULES,
  FEAT_HIS_STATS_m,
  FEAT_HIS_STATS_COMMANDS,
  FEAT_HIS_STATS_o,
  FEAT_HIS_STATS_OPERATORS,
  FEAT_HIS_STATS_p,
  FEAT_HIS_STATS_PORTS,
  FEAT_HIS_STATS_q,
  FEAT_HIS_STATS_QUARANTINES,
  FEAT_HIS_STATS_R,
  FEAT_HIS_STATS_MAPPINGS,
  FEAT_HIS_STATS_r,
  FEAT_HIS_STATS_USAGE,
  FEAT_HIS_STATS_t,
  FEAT_HIS_STATS_LOCALS,
  FEAT_HIS_STATS_T,
  FEAT_HIS_STATS_MOTDS,
  FEAT_HIS_STATS_u,
  FEAT_HIS_STATS_UPTIME,
  FEAT_HIS_STATS_U,
  FEAT_HIS_STATS_UWORLD,
  FEAT_HIS_STATS_v,
  FEAT_HIS_STATS_VSERVERS,
  FEAT_HIS_STATS_w,
<<<<<<< HEAD
  FEAT_HIS_STATS_USERLOAD,
=======
  FEAT_HIS_STATS_W,
>>>>>>> ac4bb6a0
  FEAT_HIS_STATS_x,
  FEAT_HIS_STATS_MEMUSAGE,
  FEAT_HIS_STATS_y,
  FEAT_HIS_STATS_CLASSES,
  FEAT_HIS_STATS_z,
  FEAT_HIS_STATS_MEMORY,
  FEAT_HIS_STATS_IAUTH,
  FEAT_HIS_WEBIRC,
  FEAT_HIS_WHOIS_SERVERNAME,
  FEAT_HIS_WHOIS_IDLETIME,
  FEAT_HIS_WHOIS_LOCALCHAN,
  FEAT_HIS_WHO_SERVERNAME,
  FEAT_HIS_WHO_HOPCOUNT,
  FEAT_HIS_MODEWHO,
  FEAT_HIS_BANWHO,
  FEAT_HIS_KILLWHO,
  FEAT_HIS_REWRITE,
  FEAT_HIS_REMOTE,
  FEAT_HIS_NETSPLIT,
  FEAT_HIS_SERVERNAME,
  FEAT_HIS_SERVERINFO,
  FEAT_HIS_URLSERVERS,

  /* Misc. random stuff */
  FEAT_NETWORK,
  FEAT_URL_CLIENTS,
  FEAT_URLREG,
<<<<<<< HEAD
  FEAT_SPAM_OPER_COUNTDOWN,
  FEAT_SPAM_EXPIRE_TIME,
  FEAT_SPAM_JOINED_TIME,
  FEAT_SPAM_FJP_COUNT,

  /* Really special features (tm) */
  FEAT_NETWORK_REHASH,
  FEAT_NETWORK_RESTART,
  FEAT_NETWORK_DIE,
=======
>>>>>>> ac4bb6a0

  FEAT_LAST_F
};

extern void feature_init(void);

extern int feature_set(struct Client* from, const char* const* fields,
		       int count);
extern int feature_reset(struct Client* from, const char* const* fields,
			 int count);
extern int feature_get(struct Client* from, const char* const* fields,
		       int count);

extern void feature_unmark(void);
extern void feature_mark(void);

extern void feature_report(struct Client* to, const struct StatDesc* sd,
                           char* param);

extern int feature_int(enum Feature feat);
extern int feature_bool(enum Feature feat);
extern const char *feature_str(enum Feature feat);
extern unsigned int feature_uint(enum Feature feat);

#endif /* INCLUDED_features_h */<|MERGE_RESOLUTION|>--- conflicted
+++ resolved
@@ -60,10 +60,7 @@
   FEAT_ZANNELS,
   FEAT_LOCAL_CHANNELS,
   FEAT_TOPIC_BURST,
-<<<<<<< HEAD
   FEAT_USER_GLIST,
-=======
->>>>>>> ac4bb6a0
   FEAT_DISABLE_GLINES,
 
   /* features that probably should not be touched */
@@ -125,6 +122,8 @@
   FEAT_HIS_STATS_ENGINE,
   FEAT_HIS_STATS_f,
   FEAT_HIS_STATS_FEATURES,
+  FEAT_HIS_STATS_F,
+  FEAT_HIS_STATS_FEATURESALL,
   FEAT_HIS_STATS_g,
   FEAT_HIS_STATS_GLINES,
   FEAT_HIS_STATS_i,
@@ -162,11 +161,8 @@
   FEAT_HIS_STATS_v,
   FEAT_HIS_STATS_VSERVERS,
   FEAT_HIS_STATS_w,
-<<<<<<< HEAD
   FEAT_HIS_STATS_USERLOAD,
-=======
   FEAT_HIS_STATS_W,
->>>>>>> ac4bb6a0
   FEAT_HIS_STATS_x,
   FEAT_HIS_STATS_MEMUSAGE,
   FEAT_HIS_STATS_y,
@@ -194,7 +190,6 @@
   FEAT_NETWORK,
   FEAT_URL_CLIENTS,
   FEAT_URLREG,
-<<<<<<< HEAD
   FEAT_SPAM_OPER_COUNTDOWN,
   FEAT_SPAM_EXPIRE_TIME,
   FEAT_SPAM_JOINED_TIME,
@@ -204,8 +199,6 @@
   FEAT_NETWORK_REHASH,
   FEAT_NETWORK_RESTART,
   FEAT_NETWORK_DIE,
-=======
->>>>>>> ac4bb6a0
 
   FEAT_LAST_F
 };
