/*
 * IRC - Internet Relay Chat, include/client.h
 * Copyright (C) 1990 Jarkko Oikarinen and
 *                    University of Oulu, Computing Center
 *
 * This program is free software; you can redistribute it and/or modify
 * it under the terms of the GNU General Public License as published by
 * the Free Software Foundation; either version 2, or (at your option)
 * any later version.
 *
 * This program is distributed in the hope that it will be useful,
 * but WITHOUT ANY WARRANTY; without even the implied warranty of
 * MERCHANTABILITY or FITNESS FOR A PARTICULAR PURPOSE.  See the
 * GNU General Public License for more details.
 *
 * You should have received a copy of the GNU General Public License
 * along with this program; if not, write to the Free Software
 * Foundation, Inc., 675 Mass Ave, Cambridge, MA 02139, USA.
 */
/** @file
 * @brief Structures and functions for handling local clients.
 * @version $Id$
 */
#ifndef INCLUDED_client_h
#define INCLUDED_client_h
#ifndef INCLUDED_ircd_defs_h
#include "ircd_defs.h"
#endif
#ifndef INCLUDED_dbuf_h
#include "dbuf.h"
#endif
#ifndef INCLUDED_flagset_h
#include "flagset.h"
#endif
#ifndef INCLUDED_msgq_h
#include "msgq.h"
#endif
#ifndef INCLUDED_ircd_events_h
#include "ircd_events.h"
#endif
#ifndef INCLUDED_ircd_handler_h
#include "ircd_handler.h"
#endif
#ifndef INCLUDED_res_h
#include "res.h"
#endif
#ifndef INCLUDED_sys_types_h
#include <sys/types.h>          /* time_t, size_t */
#define INCLUDED_sys_types_h
#endif

struct ConfItem;
struct Listener;
struct ListingArgs;
struct SLink;
struct Server;
struct User;
struct Whowas;
struct hostent;
struct Privs;
struct AuthRequest;

/*
 * Structures
 *
 * Only put structures here that are being used in a very large number of
 * source files. Other structures go in the header file of there corresponding
 * source file, or in the source file itself (when only used in that file).
 */

/** String containing valid user modes, in no particular order. */
<<<<<<< HEAD
#define infousermodes "dioOswkgx"
=======
#define infousermodes "diOoswkgx"
>>>>>>> ac4bb6a0

/** Operator privileges. */
enum Priv
  {
    PRIV_CHAN_LIMIT, /**< no channel limit on oper */
    PRIV_MODE_LCHAN, /**< oper can mode local chans */
    PRIV_WALK_LCHAN, /**< oper can walk through local modes */
    PRIV_DEOP_LCHAN, /**< no deop oper on local chans */
    PRIV_SHOW_INVIS, /**< show local invisible users */
    PRIV_SHOW_ALL_INVIS, /**< show all invisible users */
    PRIV_UNLIMIT_QUERY, /**< unlimit who queries */
    PRIV_KILL, /**< oper can KILL */
    PRIV_LOCAL_KILL, /**< oper can local KILL */
    PRIV_REHASH, /**< oper can REHASH */
    PRIV_RESTART, /**< oper can RESTART */
    PRIV_DIE, /**< oper can DIE */
    PRIV_GLINE, /**< oper can GLINE */
    PRIV_LOCAL_GLINE, /**< oper can local GLINE */
    PRIV_JUPE, /**< oper can JUPE */
    PRIV_LOCAL_JUPE, /**< oper can local JUPE */
    PRIV_OPMODE, /**< oper can OP/CLEARMODE */
    PRIV_LOCAL_OPMODE, /**< oper can local OP/CLEARMODE */
    PRIV_SET,  /**< oper can SET */
    PRIV_WHOX, /**< oper can use /who x */
    PRIV_BADCHAN, /**< oper can BADCHAN */
    PRIV_LOCAL_BADCHAN, /**< oper can local BADCHAN */
    PRIV_SEE_CHAN, /**< oper can see in secret chans */
    PRIV_PROPAGATE, /**< propagate oper status */
    PRIV_DISPLAY, /**< "Is an oper" displayed */
    PRIV_SEE_OPERS, /**< display hidden opers */
    PRIV_WIDE_GLINE, /**< oper can set wider G-lines */
    PRIV_LIST_CHAN, /**< oper can list secret channels */
    PRIV_FORCE_OPMODE, /**< can hack modes on quarantined channels */
    PRIV_FORCE_LOCAL_OPMODE, /**< can hack modes on quarantined local channels */
    PRIV_APASS_OPMODE, /**< can hack modes +A/-A/+U/-U */
    PRIV_LAST_PRIV /**< number of privileges */
  };

/** Client flags and modes.
 * Note that flags at least FLAG_LOCAL_UMODES but less than
 * FLAG_GLOBAL_UMODES are treated as local modes, and flags at least
 * FLAG_GLOBAL_UMODES (but less than FLAG_LAST_FLAG) are treated as
 * global modes.
 */
enum Flag
  {
    FLAG_PINGSENT,                  /**< Unreplied ping sent */
    FLAG_DEADSOCKET,                /**< Local socket is dead--Exiting soon */
    FLAG_KILLED,                    /**< Prevents "QUIT" from being sent for this */
    FLAG_BLOCKED,                   /**< socket is in a blocked condition */
    FLAG_CLOSING,                   /**< set when closing to suppress errors */
    FLAG_UPING,                     /**< has active UDP ping request */
    FLAG_HUB,                       /**< server is a hub */
    FLAG_IPV6,                      /**< server understands P10 IPv6 addrs */
    FLAG_SERVICE,                   /**< server is a service */
    FLAG_GOTID,                     /**< successful ident lookup achieved */
    FLAG_DOID,                      /**< I-lines say must use ident return */
    FLAG_NONL,                      /**< No \n in buffer */
    FLAG_MAP,                       /**< Show server on the map */
    FLAG_JUNCTION,                  /**< Junction causing the net.burst. */
    FLAG_BURST,                     /**< Server is receiving a net.burst */
    FLAG_BURST_ACK,                 /**< Server is waiting for eob ack */
    FLAG_IPCHECK,                   /**< Added or updated IPregistry data */
    FLAG_LOCOP,                     /**< Local operator -- SRB */
    FLAG_SERVNOTICE,                /**< server notices such as kill */
    FLAG_OPER,                      /**< Operator */
    FLAG_INVISIBLE,                 /**< makes user invisible */
    FLAG_WALLOP,                    /**< send wallops to them */
    FLAG_DEAF,                      /**< Makes user deaf */
    FLAG_CHSERV,                    /**< Disallow KICK or MODE -o on the user;
                                       don't display channels in /whois */
    FLAG_DEBUG,                     /**< send global debug/anti-hack info */
    FLAG_ACCOUNT,                   /**< account name has been set */
    FLAG_HIDDENHOST,                /**< user's host is hidden */
    FLAG_LAST_FLAG,                 /**< number of flags */
    FLAG_LOCAL_UMODES = FLAG_LOCOP, /**< First local mode flag */
    FLAG_GLOBAL_UMODES = FLAG_OPER  /**< First global mode flag */
  };

/** Declare flagset type for operator privileges. */
DECLARE_FLAGSET(Privs, PRIV_LAST_PRIV);
/** Declare flagset type for user flags. */
DECLARE_FLAGSET(Flags, FLAG_LAST_FLAG);

#include "capab.h" /* client capabilities */

/** Represents a local connection.
 * This contains a lot of stuff irrelevant to server connections, but
 * those are so rare as to not be worth special-casing.
 */
struct Connection
{
  unsigned long       con_magic;     /**< magic number */
  struct Connection*  con_next;      /**< Next connection with queued data */
  struct Connection** con_prev_p;    /**< What points to us */
  struct Client*      con_client;    /**< Client associated with connection */
  unsigned int        con_count;     /**< Amount of data in buffer */
  int                 con_freeflag;  /**< indicates if connection can be freed */
  int                 con_error;     /**< last socket level error for client */
  int                 con_sentalong; /**< sentalong marker for connection */
  unsigned int        con_snomask;   /**< mask for server messages */
  time_t              con_nextnick;  /**< Next time a nick change is allowed */
  time_t              con_nexttarget;/**< Next time a target change is allowed */
  time_t              con_lasttime;  /**< Last time data read from socket */
  time_t              con_since;     /**< Last time we accepted a command */
  time_t              con_last_join; /**< Last time this client joined a channel */
  time_t              con_last_part; /**< Last time this client left a channel */
  int                 con_join_part_count; /**< Count of fast join/parts */
  int                 con_warn_countdown; /**< Counter for spambot warnings */
  struct MsgQ         con_sendQ;     /**< Outgoing message queue */
  struct DBuf         con_recvQ;     /**< Incoming data yet to be parsed */
  unsigned int        con_sendM;     /**< Stats: protocol messages sent */
  unsigned int        con_receiveM;  /**< Stats: protocol messages received */
  uint64_t            con_sendB;     /**< Bytes sent. */
  uint64_t            con_receiveB;  /**< Bytes received. */
  struct Listener*    con_listener;  /**< Listening socket which we accepted
                                        from. */
  struct SLink*       con_confs;     /**< Associated configuration records. */
  HandlerType         con_handler;   /**< Message index into command table
                                        for parsing. */
  struct ListingArgs* con_listing;   /**< Current LIST status. */
  unsigned int        con_max_sendq; /**< cached max send queue for client */
  unsigned int        con_ping_freq; /**< cached ping freq */
  unsigned short      con_lastsq;    /**< # 2k blocks when sendqueued
                                        called last. */
  unsigned char       con_targets[MAXTARGETS]; /**< Hash values of
						  current targets. */
  char con_sock_ip[SOCKIPLEN + 1];   /**< Remote IP address as a string. */
  char con_sockhost[HOSTLEN + 1];    /**< This is the host name from
                                        the socket and after which the
                                        connection was accepted. */
  char con_passwd[PASSWDLEN + 1];    /**< Password given by user. */
  char con_buffer[BUFSIZE];          /**< Incoming message buffer; or
                                        the error that caused this
                                        clients socket to close. */
  struct Socket       con_socket;    /**< socket descriptor for
                                      client */
  struct Timer        con_proc;      /**< process latent messages from
                                      client */
  struct Privs        con_privs;     /**< Oper privileges */
  struct CapSet       con_capab;     /**< Client capabilities (from us) */
  struct CapSet       con_active;    /**< Active capabilities (to us) */
  struct AuthRequest* con_auth;      /**< Auth request for client */
  const struct wline* con_wline;     /**< WebIRC authorization for client */
};

/** Magic constant to identify valid Connection structures. */
#define CONNECTION_MAGIC 0x12f955f3

/** Represents a client anywhere on the network. */
struct Client {
  unsigned long  cli_magic;       /**< magic number */
  struct Client* cli_next;        /**< link in GlobalClientList */
  struct Client* cli_prev;        /**< link in GlobalClientList */
  struct Client* cli_hnext;       /**< link in hash table bucket or this */
  struct Connection* cli_connect; /**< Connection structure associated with us */
  struct User*   cli_user;        /**< Defined if this client is a user */
  struct Server* cli_serv;        /**< Defined if this client is a server */
  struct Whowas* cli_whowas;      /**< Pointer to ww struct to be freed on quit */
  char           cli_yxx[4];      /**< Numeric Nick: YY if this is a
                                     server, XXX if this is a user */
  time_t         cli_firsttime;   /**< time client was created */
  time_t         cli_lastnick;    /**< TimeStamp on nick */
  int            cli_marker;      /**< /who processing marker */
  struct Flags   cli_flags;       /**< client flags */
  unsigned int   cli_hopcount;    /**< number of servers to this 0 = local */
  struct irc_in_addr cli_ip;      /**< Real IP of client */
  short          cli_status;      /**< Client type */
  char cli_name[HOSTLEN + 1];     /**< Unique name of the client, nick or host */
  char cli_username[USERLEN + 1]; /**< Username determined by ident lookup */
  char cli_info[REALLEN + 1];     /**< Free form additional client information */
};

/** Magic constant to identify valid Client structures. */
#define CLIENT_MAGIC 0x4ca08286

/** Verify that a client is valid. */
#define cli_verify(cli)		((cli)->cli_magic == CLIENT_MAGIC)
/** Get client's magic number. */
#define cli_magic(cli)		((cli)->cli_magic)
/** Get global next client. */
#define cli_next(cli)		((cli)->cli_next)
/** Get global previous client. */
#define cli_prev(cli)		((cli)->cli_prev)
/** Get next client in hash bucket chain. */
#define cli_hnext(cli)		((cli)->cli_hnext)
/** Get connection associated with client. */
#define cli_connect(cli)	((cli)->cli_connect)
/** Get local client that links us to \a cli. */
#define cli_from(cli)		con_client(cli_connect(cli))
/** Get User structure for client, if client is a user. */
#define cli_user(cli)		((cli)->cli_user)
/** Get Server structure for client, if client is a server. */
#define cli_serv(cli)		((cli)->cli_serv)
/** Return true if client has uworld privileges. */
#define cli_uworld(cli)         (cli_serv(cli) && (cli_serv(cli)->flags & SFLAG_UWORLD))
/** Get Whowas link for client. */
#define cli_whowas(cli)		((cli)->cli_whowas)
/** Get client numnick. */
#define cli_yxx(cli)		((cli)->cli_yxx)
/** Get time we last read data from the client socket. */
#define cli_lasttime(cli)	con_lasttime(cli_connect(cli))
/** Get time we last parsed something from the client. */
#define cli_since(cli)		con_since(cli_connect(cli))
/** Get time client was created. */
#define cli_firsttime(cli)	((cli)->cli_firsttime)
/** Get time client last changed nickname. */
#define cli_lastnick(cli)	((cli)->cli_lastnick)
/** Get WHO marker for client. */
#define cli_marker(cli)		((cli)->cli_marker)
/** Get flags flagset for client. */
#define cli_flags(cli)		((cli)->cli_flags)
/** Get hop count to client. */
#define cli_hopcount(cli)	((cli)->cli_hopcount)
/** Get client IP address. */
#define cli_ip(cli)		((cli)->cli_ip)
/** Get status bitmask for client. */
#define cli_status(cli)		((cli)->cli_status)
/** Return non-zero if the client is local. */
#define cli_local(cli)          (cli_from(cli) == cli)
/** Get oper privileges for client. */
#define cli_privs(cli)		con_privs(cli_connect(cli))
/** Get client capabilities for client */
#define cli_capab(cli)		con_capab(cli_connect(cli))
/** Get active client capabilities for client */
#define cli_active(cli)		con_active(cli_connect(cli))
/** Get client name. */
#define cli_name(cli)		((cli)->cli_name)
/** Get client username (ident). */
#define cli_username(cli)	((cli)->cli_username)
/** Get client realname (information field). */
#define cli_info(cli)		((cli)->cli_info)
<<<<<<< HEAD
/** Get client's last channel join time. */
#define cli_last_join(cli)      (cli_connect(cli)->con_last_join)
/** Get client's last channel part time. */
#define cli_last_part(cli)      (cli_connect(cli)->con_last_part)
/** Get client's fast join/part count. */
#define cli_join_part_count(cli) (cli_connect(cli)->con_join_part_count)
/** Get client's warning countdown value. */
#define cli_warn_countdown(cli) (cli_connect(cli)->con_warn_countdown)
=======
/** Get client account string. */
#define cli_account(cli)	(cli_user(cli) ? cli_user(cli)->account : "0")
>>>>>>> ac4bb6a0

/** Get number of incoming bytes queued for client. */
#define cli_count(cli)		con_count(cli_connect(cli))
/** Get file descriptor for sending in client's direction. */
#define cli_fd(cli)		con_fd(cli_connect(cli))
/** Get free flags for the client's connection. */
#define cli_freeflag(cli)	con_freeflag(cli_connect(cli))
/** Get last error code for the client's connection. */
#define cli_error(cli)		con_error(cli_connect(cli))
/** Get server notice mask for the client. */
#define cli_snomask(cli)	con_snomask(cli_connect(cli))
/** Get next time a nick change is allowed for the client. */
#define cli_nextnick(cli)	con_nextnick(cli_connect(cli))
/** Get next time a target change is allowed for the client. */
#define cli_nexttarget(cli)	con_nexttarget(cli_connect(cli))
/** Get SendQ for client. */
#define cli_sendQ(cli)		con_sendQ(cli_connect(cli))
/** Get RecvQ for client. */
#define cli_recvQ(cli)		con_recvQ(cli_connect(cli))
/** Get count of messages sent to client. */
#define cli_sendM(cli)		con_sendM(cli_connect(cli))
/** Get number of messages received from client. */
#define cli_receiveM(cli)	con_receiveM(cli_connect(cli))
/** Get number of bytes (modulo 1024) sent to client. */
#define cli_sendB(cli)		con_sendB(cli_connect(cli))
/** Get number of bytes (modulo 1024) received from client. */
#define cli_receiveB(cli)	con_receiveB(cli_connect(cli))
/** Get listener that accepted the client's connection. */
#define cli_listener(cli)	con_listener(cli_connect(cli))
/** Get list of attached conf lines. */
#define cli_confs(cli)		con_confs(cli_connect(cli))
/** Get handler type for client. */
#define cli_handler(cli)	con_handler(cli_connect(cli))
/** Get LIST status for client. */
#define cli_listing(cli)	con_listing(cli_connect(cli))
/** Get cached max SendQ for client. */
#define cli_max_sendq(cli)	con_max_sendq(cli_connect(cli))
/** Get ping frequency for client. */
#define cli_ping_freq(cli)	con_ping_freq(cli_connect(cli))
/** Get lastsq for client's connection. */
#define cli_lastsq(cli)		con_lastsq(cli_connect(cli))
/** Get the array of current targets for the client.  */
#define cli_targets(cli)	con_targets(cli_connect(cli))
/** Get the string form of the client's IP address. */
#define cli_sock_ip(cli)	con_sock_ip(cli_connect(cli))
/** Get the resolved hostname for the client. */
#define cli_sockhost(cli)	con_sockhost(cli_connect(cli))
/** Get the client's password. */
#define cli_passwd(cli)		con_passwd(cli_connect(cli))
/** Get the unprocessed input buffer for a client's connection.  */
#define cli_buffer(cli)		con_buffer(cli_connect(cli))
/** Get the Socket structure for sending to a client. */
#define cli_socket(cli)		con_socket(cli_connect(cli))
/** Get Timer for processing waiting messages from the client. */
#define cli_proc(cli)		con_proc(cli_connect(cli))
/** Get auth request for client. */
#define cli_auth(cli)		con_auth(cli_connect(cli))
/** Get WebIRC authorization for client. */
#define cli_wline(cli)          con_wline(cli_connect(cli))
/** Get sentalong marker for client. */
#define cli_sentalong(cli)      con_sentalong(cli_connect(cli))

/** Verify that a connection is valid. */
#define con_verify(con)		((con)->con_magic == CONNECTION_MAGIC)
/** Get connection's magic number. */
#define con_magic(con)		((con)->con_magic)
/** Get global next connection. */
#define con_next(con)		((con)->con_next)
/** Get global previous connection. */
#define con_prev_p(con)		((con)->con_prev_p)
/** Get locally connected client for connection. */
#define con_client(con)		((con)->con_client)
/** Get number of unprocessed data bytes from connection. */
#define con_count(con)		((con)->con_count)
/** Get file descriptor for connection. */
#define con_fd(con)		s_fd(&(con)->con_socket)
/** Get freeable flags for connection. */
#define con_freeflag(con)	((con)->con_freeflag)
/** Get last error code on connection. */
#define con_error(con)		((con)->con_error)
/** Get sentalong marker for connection. */
#define con_sentalong(con)      ((con)->con_sentalong)
/** Get server notice mask for connection. */
#define con_snomask(con)	((con)->con_snomask)
/** Get next nick change time for connection. */
#define con_nextnick(con)	((con)->con_nextnick)
/** Get next new target time for connection. */
#define con_nexttarget(con)	((con)->con_nexttarget)
/** Get last time we read from the connection. */
#define con_lasttime(con)       ((con)->con_lasttime)
/** Get last time we accepted a command from the connection. */
#define con_since(con)          ((con)->con_since)
/** Get SendQ for connection. */
#define con_sendQ(con)		((con)->con_sendQ)
/** Get RecvQ for connection. */
#define con_recvQ(con)		((con)->con_recvQ)
/** Get number of messages sent to connection. */
#define con_sendM(con)		((con)->con_sendM)
/** Get number of messages received from connection. */
#define con_receiveM(con)	((con)->con_receiveM)
/** Get number of bytes (modulo 1024) sent to connection. */
#define con_sendB(con)		((con)->con_sendB)
/** Get number of bytes (modulo 1024) received from connection. */
#define con_receiveB(con)	((con)->con_receiveB)
/** Get listener that accepted the connection. */
#define con_listener(con)	((con)->con_listener)
/** Get list of ConfItems attached to the connection. */
#define con_confs(con)		((con)->con_confs)
/** Get command handler for the connection. */
#define con_handler(con)	((con)->con_handler)
/** Get the LIST status for the connection. */
#define con_listing(con)	((con)->con_listing)
/** Get the maximum permitted SendQ size for the connection. */
#define con_max_sendq(con)	((con)->con_max_sendq)
/** Get the ping frequency for the connection. */
#define con_ping_freq(con)	((con)->con_ping_freq)
/** Get the lastsq for the connection. */
#define con_lastsq(con)		((con)->con_lastsq)
/** Get the current targets array for the connection. */
#define con_targets(con)	((con)->con_targets)
/** Get the string-formatted IP address for the connection. */
#define con_sock_ip(con)	((con)->con_sock_ip)
/** Get the resolved hostname for the connection. */
#define con_sockhost(con)	((con)->con_sockhost)
/** Get the password sent by the remote end of the connection.  */
#define con_passwd(con)		((con)->con_passwd)
/** Get the buffer of unprocessed incoming data from the connection. */
#define con_buffer(con)		((con)->con_buffer)
/** Get the Socket for the connection. */
#define con_socket(con)		((con)->con_socket)
/** Get the Timer for processing more data from the connection. */
#define con_proc(con)		((con)->con_proc)
/** Get the oper privilege set for the connection. */
#define con_privs(con)          (&(con)->con_privs)
/** Get the peer's capabilities for the connection. */
#define con_capab(con)          (&(con)->con_capab)
/** Get the active capabilities for the connection. */
#define con_active(con)         (&(con)->con_active)
/** Get the auth request for the connection. */
#define con_auth(con)		((con)->con_auth)
/** Get the WebIRC block (if any) used by the connection. */
#define con_wline(con)          ((con)->con_wline)

#define STAT_CONNECTING         0x001 /**< connecting to another server */
#define STAT_HANDSHAKE          0x002 /**< pass - server sent */
#define STAT_ME                 0x004 /**< this server */
#define STAT_UNKNOWN            0x008 /**< unidentified connection */
#define STAT_UNKNOWN_USER       0x010 /**< connection on a client port */
#define STAT_UNKNOWN_SERVER     0x020 /**< connection on a server port */
#define STAT_SERVER             0x040 /**< fully registered server */
#define STAT_USER               0x080 /**< fully registered user */
#define STAT_WEBIRC             0x100 /**< connection on a webirc port */

/*
 * status macros.
 */
/** Return non-zero if the client is registered. */
#define IsRegistered(x)         (cli_status(x) & (STAT_SERVER | STAT_USER))
/** Return non-zero if the client is an outbound connection that is
 * still connecting. */
#define IsConnecting(x)         (cli_status(x) == STAT_CONNECTING)
/** Return non-zero if the client is an outbound connection that has
 * sent our password. */
#define IsHandshake(x)          (cli_status(x) == STAT_HANDSHAKE)
/** Return non-zero if the client is this server. */
#define IsMe(x)                 (cli_status(x) == STAT_ME)
/** Return non-zero if the client has not yet registered. */
#define IsUnknown(x)            (cli_status(x) & \
        (STAT_UNKNOWN | STAT_UNKNOWN_USER | STAT_UNKNOWN_SERVER | STAT_WEBIRC))
/** Return non-zero if the client is an unregistered connection on a
 * server port. */
#define IsServerPort(x)         (cli_status(x) == STAT_UNKNOWN_SERVER )
/** Return non-zero if the client is an unregistered connection on a
 * user port. */
#define IsUserPort(x)           (cli_status(x) == STAT_UNKNOWN_USER )
/** Return non-zero if the client is an unregistered connection on a
 * WebIRC port. */
#define IsWebircPort(x)         (cli_status(x) == STAT_WEBIRC)
/** Return non-zero if the client is a real client connection. */
#define IsClient(x)             (cli_status(x) & \
        (STAT_HANDSHAKE | STAT_ME | STAT_UNKNOWN |\
         STAT_UNKNOWN_USER | STAT_UNKNOWN_SERVER | STAT_SERVER | STAT_USER))
/** Return non-zero if the client ignores flood limits. */
#define IsTrusted(x)            (cli_status(x) & \
        (STAT_CONNECTING | STAT_HANDSHAKE | STAT_ME | STAT_SERVER))
/** Return non-zero if the client is a registered server. */
#define IsServer(x)             (cli_status(x) == STAT_SERVER)
/** Return non-zero if the client is a registered user. */
#define IsUser(x)               (cli_status(x) == STAT_USER)


/** Mark a client with STAT_CONNECTING. */
#define SetConnecting(x)        (cli_status(x) = STAT_CONNECTING)
/** Mark a client with STAT_HANDSHAKE. */
#define SetHandshake(x)         (cli_status(x) = STAT_HANDSHAKE)
/** Mark a client with STAT_SERVER. */
#define SetServer(x)            (cli_status(x) = STAT_SERVER)
/** Mark a client with STAT_ME. */
#define SetMe(x)                (cli_status(x) = STAT_ME)
/** Mark a client with STAT_USER. */
#define SetUser(x)              (cli_status(x) = STAT_USER)

/** Return non-zero if a client is directly connected to me. */
#define MyConnect(x)    (cli_from(x) == (x))
/** Return non-zero if a client is a locally connected user. */
#define MyUser(x)       (MyConnect(x) && IsUser(x))
/** Return non-zero if a client is a locally connected IRC operator. */
#define MyOper(x)       (MyConnect(x) && IsOper(x))
/** Return protocol version used by a server. */
#define Protocol(x)     ((cli_serv(x))->prot)

/*
 * flags macros
 */
/** Set a flag in a client's flags. */
#define SetFlag(cli, flag)  FlagSet(&cli_flags(cli), flag)
/** Clear a flag from a client's flags. */
#define ClrFlag(cli, flag)  FlagClr(&cli_flags(cli), flag)
/** Return non-zero if a flag is set in a client's flags. */
#define HasFlag(cli, flag)  FlagHas(&cli_flags(cli), flag)

/** Return non-zero if the client is an IRC operator (global or local). */
#define IsAnOper(x)             (IsOper(x) || IsLocOp(x))
/** Return non-zero if the client's connection is blocked. */
#define IsBlocked(x)            HasFlag(x, FLAG_BLOCKED)
/** Return non-zero if the client's connection is still being burst. */
#define IsBurst(x)              HasFlag(x, FLAG_BURST)
/** Return non-zero if we have received the peer's entire burst but
 * not their EOB ack. */
#define IsBurstAck(x)           HasFlag(x, FLAG_BURST_ACK)
/** Return non-zero if we are still bursting to the client. */
#define IsBurstOrBurstAck(x)    (HasFlag(x, FLAG_BURST) || HasFlag(x, FLAG_BURST_ACK))
/** Return non-zero if the client has set mode +k (channel service). */
#define IsChannelService(x)     HasFlag(x, FLAG_CHSERV)
/** Return non-zero if the client's socket is disconnected. */
#define IsDead(x)               HasFlag(x, FLAG_DEADSOCKET)
/** Return non-zero if the client has set mode +d (deaf). */
#define IsDeaf(x)               HasFlag(x, FLAG_DEAF)
/** Return non-zero if the client has been IP-checked for clones. */
#define IsIPChecked(x)          HasFlag(x, FLAG_IPCHECK)
/** Return non-zero if we have received an ident response for the client. */
#define IsGotId(x)              HasFlag(x, FLAG_GOTID)
/** Return non-zero if the client has set mode +i (invisible). */
#define IsInvisible(x)          HasFlag(x, FLAG_INVISIBLE)
/** Return non-zero if the client caused a net.burst. */
#define IsJunction(x)           HasFlag(x, FLAG_JUNCTION)
/** Return non-zero if the client has set mode +O (local operator) locally. */
<<<<<<< HEAD
#define IsLocOp(x)              (MyUser(x) && HasFlag(x, FLAG_LOCOP))
=======
#define IsLocOp(x)              (MyConnect(x) && HasFlag(x, FLAG_LOCOP))
>>>>>>> ac4bb6a0
/** Return non-zero if the client has set mode +o (global operator). */
#define IsOper(x)               HasFlag(x, FLAG_OPER)
/** Return non-zero if the client has an active UDP ping request. */
#define IsUPing(x)              HasFlag(x, FLAG_UPING)
/** Return non-zero if the client has no '\n' in its buffer. */
#define NoNewLine(x)            HasFlag(x, FLAG_NONL)
/** Return non-zero if the client has set mode +g (debugging). */
#define SendDebug(x)            HasFlag(x, FLAG_DEBUG)
/** Return non-zero if the client has set mode +s (server notices). */
#define SendServNotice(x)       HasFlag(x, FLAG_SERVNOTICE)
/** Return non-zero if the client has set mode +w (wallops). */
#define SendWallops(x)          HasFlag(x, FLAG_WALLOP)
/** Return non-zero if the client claims to be a hub. */
#define IsHub(x)                HasFlag(x, FLAG_HUB)
/** Return non-zero if the client understands IPv6 addresses in P10. */
#define IsIPv6(x)               HasFlag(x, FLAG_IPV6)
/** Return non-zero if the client claims to be a services server. */
#define IsService(x)            HasFlag(x, FLAG_SERVICE)
/** Return non-zero if the client has an account stamp. */
#define IsAccount(x)            HasFlag(x, FLAG_ACCOUNT)
/** Return non-zero if the client has set mode +x (hidden host). */
#define IsHiddenHost(x)         HasFlag(x, FLAG_HIDDENHOST)
/** Return non-zero if the client has an active PING request. */
#define IsPingSent(x)           HasFlag(x, FLAG_PINGSENT)

/** Return non-zero if the client has operator or server privileges. */
#define IsPrivileged(x)         (IsAnOper(x) || IsServer(x))
/** Return non-zero if the client's host is hidden. */
#define HasHiddenHost(x)        (IsHiddenHost(x) && IsAccount(x))

/** Mark a client as having an in-progress net.burst. */
#define SetBurst(x)             SetFlag(x, FLAG_BURST)
/** Mark a client as being between EOB and EOB ACK. */
#define SetBurstAck(x)          SetFlag(x, FLAG_BURST_ACK)
/** Mark a client as having mode +k (channel service). */
#define SetChannelService(x)    SetFlag(x, FLAG_CHSERV)
/** Mark a client as having mode +d (deaf). */
#define SetDeaf(x)              SetFlag(x, FLAG_DEAF)
/** Mark a client as having mode +g (debugging). */
#define SetDebug(x)             SetFlag(x, FLAG_DEBUG)
/** Mark a client as having ident looked up. */
#define SetGotId(x)             SetFlag(x, FLAG_GOTID)
/** Mark a client as being IP-checked. */
#define SetIPChecked(x)         SetFlag(x, FLAG_IPCHECK)
/** Mark a client as having mode +i (invisible). */
#define SetInvisible(x)         SetFlag(x, FLAG_INVISIBLE)
/** Mark a client as causing a net.join. */
#define SetJunction(x)          SetFlag(x, FLAG_JUNCTION)
/** Mark a client as having mode +O (local operator). */
#define SetLocOp(x)             SetFlag(x, FLAG_LOCOP)
/** Mark a client as having mode +o (global operator). */
#define SetOper(x)              SetFlag(x, FLAG_OPER)
/** Mark a client as having a pending UDP ping. */
#define SetUPing(x)             SetFlag(x, FLAG_UPING)
/** Mark a client as having mode +w (wallops). */
#define SetWallops(x)           SetFlag(x, FLAG_WALLOP)
/** Mark a client as having mode +s (server notices). */
#define SetServNotice(x)        SetFlag(x, FLAG_SERVNOTICE)
/** Mark a client as being a hub server. */
#define SetHub(x)               SetFlag(x, FLAG_HUB)
/** Mark a client as being an IPv6-grokking server. */
#define SetIPv6(x)              SetFlag(x, FLAG_IPV6)
/** Mark a client as being a services server. */
#define SetService(x)           SetFlag(x, FLAG_SERVICE)
/** Mark a client as having an account stamp. */
#define SetAccount(x)           SetFlag(x, FLAG_ACCOUNT)
/** Mark a client as having mode +x (hidden host). */
#define SetHiddenHost(x)        SetFlag(x, FLAG_HIDDENHOST)
/** Mark a client as having a pending PING. */
#define SetPingSent(x)          SetFlag(x, FLAG_PINGSENT)

/** Return non-zero if \a sptr sees \a acptr as an operator. */
#define SeeOper(sptr,acptr) (IsAnOper(acptr) && (HasPriv(acptr, PRIV_DISPLAY) \
                            || HasPriv(sptr, PRIV_SEE_OPERS)))

/** Clear the client's net.burst in-progress flag. */
#define ClearBurst(x)           ClrFlag(x, FLAG_BURST)
/** Clear the client's between EOB and EOB ACK flag. */
#define ClearBurstAck(x)        ClrFlag(x, FLAG_BURST_ACK)
/** Remove mode +k (channel service) from the client. */
#define ClearChannelService(x)  ClrFlag(x, FLAG_CHSERV)
/** Remove mode +d (deaf) from the client. */
#define ClearDeaf(x)            ClrFlag(x, FLAG_DEAF)
/** Remove mode +g (debugging) from the client. */
#define ClearDebug(x)           ClrFlag(x, FLAG_DEBUG)
/** Remove the client's IP-checked flag. */
#define ClearIPChecked(x)       ClrFlag(x, FLAG_IPCHECK)
/** Remove mode +i (invisible) from the client. */
#define ClearInvisible(x)       ClrFlag(x, FLAG_INVISIBLE)
/** Remove mode +O (local operator) from the client. */
#define ClearLocOp(x)           ClrFlag(x, FLAG_LOCOP)
/** Remove mode +o (global operator) from the client. */
#define ClearOper(x)            ClrFlag(x, FLAG_OPER)
/** Clear the client's pending UDP ping flag. */
#define ClearUPing(x)           ClrFlag(x, FLAG_UPING)
/** Remove mode +w (wallops) from the client. */
#define ClearWallops(x)         ClrFlag(x, FLAG_WALLOP)
/** Remove mode +s (server notices) from the client. */
#define ClearServNotice(x)      ClrFlag(x, FLAG_SERVNOTICE)
/** Remove mode +x (hidden host) from the client. */
#define ClearHiddenHost(x)      ClrFlag(x, FLAG_HIDDENHOST)
/** Clear the client's pending PING flag. */
#define ClearPingSent(x)        ClrFlag(x, FLAG_PINGSENT)
/** Clear the client's HUB flag. */
#define ClearHub(x)             ClrFlag(x, FLAG_HUB)

/* free flags */
#define FREEFLAG_SOCKET	0x0001	/**< socket needs to be freed */
#define FREEFLAG_TIMER	0x0002	/**< timer needs to be freed */

/* server notice stuff */

#define SNO_ADD         1       /**< Perform "or" on server notice mask. */
#define SNO_DEL         2       /**< Perform "and ~x" on server notice mask. */
#define SNO_SET         3       /**< Set server notice mask. */
                                /* DON'T CHANGE THESE VALUES ! */
                                /* THE CLIENTS DEPEND ON IT  ! */
#define SNO_OLDSNO      0x1     /**< unsorted old messages */
#define SNO_SERVKILL    0x2     /**< server kills (nick collisions) */
#define SNO_OPERKILL    0x4     /**< oper kills */
#define SNO_HACK2       0x8     /**< desyncs */
#define SNO_HACK3       0x10    /**< temporary desyncs */
#define SNO_UNAUTH      0x20    /**< unauthorized connections */
#define SNO_TCPCOMMON   0x40    /**< common TCP or socket errors */
#define SNO_TOOMANY     0x80    /**< too many connections */
#define SNO_HACK4       0x100   /**< Uworld actions on channels */
#define SNO_GLINE       0x200   /**< glines */
#define SNO_NETWORK     0x400   /**< net join/break, etc */
#define SNO_IPMISMATCH  0x800   /**< IP mismatches */
#define SNO_THROTTLE    0x1000  /**< host throttle add/remove notices */
#define SNO_OLDREALOP   0x2000  /**< old oper-only messages */
#define SNO_CONNEXIT    0x4000  /**< client connect/exit (ugh) */
#define SNO_AUTO        0x8000  /**< AUTO G-Lines */
#define SNO_DEBUG       0x10000 /**< debugging messages (DEBUGMODE only) */
#define SNO_AUTH        0x20000 /**< IAuth notices */

/** Bitmask of all valid server notice bits. */
#ifdef DEBUGMODE
# define SNO_ALL        0x3ffff
#else
# define SNO_ALL        0x2ffff
#endif

/** Server notice bits allowed to normal users. */
#define SNO_USER        (SNO_ALL & ~SNO_OPER)

/** Server notice bits enabled by default for normal users. */
#define SNO_DEFAULT (SNO_NETWORK|SNO_OPERKILL|SNO_GLINE)
/** Server notice bits enabled by default for IRC operators. */
#define SNO_OPERDEFAULT (SNO_DEFAULT|SNO_HACK2|SNO_HACK4|SNO_THROTTLE|SNO_OLDSNO)
/** Server notice bits reserved to IRC operators. */
#define SNO_OPER (SNO_CONNEXIT|SNO_OLDREALOP|SNO_AUTH)
/** Noisy server notice bits that cause other bits to be cleared during connect. */
#define SNO_NOISY (SNO_SERVKILL|SNO_UNAUTH)

/** Test whether a privilege has been granted to a client. */
#define HasPriv(cli, priv)  FlagHas(cli_privs(cli), priv)
/** Grant a privilege to a client. */
#define SetPriv(cli, priv)  FlagSet(cli_privs(cli), priv)
/** Revoke a privilege from a client. */
#define ClrPriv(cli, priv)  FlagClr(cli_privs(cli), priv)

/** Test whether a client has a capability */
#define HasCap(cli, cap)    CapHas(cli_capab(cli), (cap))
/** Test whether a client has the capability active */
#define CapActive(cli, cap) CapHas(cli_active(cli), (cap))

#define HIDE_IP 0 /**< Do not show IP address in get_client_name() */
#define SHOW_IP 1 /**< Show ident and IP address in get_client_name() */

extern const char* get_client_name(const struct Client* sptr, int showip);
extern const char* client_get_default_umode(const struct Client* sptr);
extern int client_get_ping(const struct Client* local_client);
extern void client_drop_sendq(struct Connection* con);
extern void client_add_sendq(struct Connection* con,
			     struct Connection** con_p);
extern void client_set_privs(struct Client *client, struct ConfItem *oper,
			     int forceOper);
extern int client_report_privs(struct Client* to, struct Client* client);

#endif /* INCLUDED_client_h */
<|MERGE_RESOLUTION|>--- conflicted
+++ resolved
@@ -69,11 +69,7 @@
  */
 
 /** String containing valid user modes, in no particular order. */
-<<<<<<< HEAD
 #define infousermodes "dioOswkgx"
-=======
-#define infousermodes "diOoswkgx"
->>>>>>> ac4bb6a0
 
 /** Operator privileges. */
 enum Priv
@@ -306,7 +302,6 @@
 #define cli_username(cli)	((cli)->cli_username)
 /** Get client realname (information field). */
 #define cli_info(cli)		((cli)->cli_info)
-<<<<<<< HEAD
 /** Get client's last channel join time. */
 #define cli_last_join(cli)      (cli_connect(cli)->con_last_join)
 /** Get client's last channel part time. */
@@ -315,10 +310,8 @@
 #define cli_join_part_count(cli) (cli_connect(cli)->con_join_part_count)
 /** Get client's warning countdown value. */
 #define cli_warn_countdown(cli) (cli_connect(cli)->con_warn_countdown)
-=======
 /** Get client account string. */
 #define cli_account(cli)	(cli_user(cli) ? cli_user(cli)->account : "0")
->>>>>>> ac4bb6a0
 
 /** Get number of incoming bytes queued for client. */
 #define cli_count(cli)		con_count(cli_connect(cli))
@@ -566,11 +559,7 @@
 /** Return non-zero if the client caused a net.burst. */
 #define IsJunction(x)           HasFlag(x, FLAG_JUNCTION)
 /** Return non-zero if the client has set mode +O (local operator) locally. */
-<<<<<<< HEAD
-#define IsLocOp(x)              (MyUser(x) && HasFlag(x, FLAG_LOCOP))
-=======
 #define IsLocOp(x)              (MyConnect(x) && HasFlag(x, FLAG_LOCOP))
->>>>>>> ac4bb6a0
 /** Return non-zero if the client has set mode +o (global operator). */
 #define IsOper(x)               HasFlag(x, FLAG_OPER)
 /** Return non-zero if the client has an active UDP ping request. */
