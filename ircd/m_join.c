/*
 * IRC - Internet Relay Chat, ircd/m_join.c
 * Copyright (C) 1990 Jarkko Oikarinen and
 *                    University of Oulu, Computing Center
 *
 * See file AUTHORS in IRC package for additional names of
 * the programmers.
 *
 * This program is free software; you can redistribute it and/or modify
 * it under the terms of the GNU General Public License as published by
 * the Free Software Foundation; either version 1, or (at your option)
 * any later version.
 *
 * This program is distributed in the hope that it will be useful,
 * but WITHOUT ANY WARRANTY; without even the implied warranty of
 * MERCHANTABILITY or FITNESS FOR A PARTICULAR PURPOSE.  See the
 * GNU General Public License for more details.
 *
 * You should have received a copy of the GNU General Public License
 * along with this program; if not, write to the Free Software
 * Foundation, Inc., 675 Mass Ave, Cambridge, MA 02139, USA.
 *
 * $Id$
 */

#include "config.h"

#include "channel.h"
#include "client.h"
#include "gline.h"
#include "hash.h"
#include "ircd.h"
#include "ircd_chattr.h"
#include "ircd_features.h"
#include "ircd_log.h"
#include "ircd_reply.h"
#include "ircd_string.h"
#include "msg.h"
#include "numeric.h"
#include "numnicks.h"
#include "s_debug.h"
#include "s_user.h"
#include "send.h"

/* #include <assert.h> -- Now using assert in ircd_log.h */
#include <stdlib.h>
#include <string.h>

/** Searches for and handles a 0 in a join list.
 * @param[in] cptr Client that sent us the message.
 * @param[in] sptr Original source of message.
 * @param[in] chanlist List of channels to join.
 * @return First token in \a chanlist after the final 0 entry, which
 * may be its nul terminator (if the final entry is a 0 entry).
 */
static char *
last0(struct Client *cptr, struct Client *sptr, char *chanlist)
{
  char *p;
  int join0 = 0;

  for (p = chanlist; p[0]; p++) /* find last "JOIN 0" */
    if (p[0] == '0' && (p[1] == ',' || p[1] == '\0')) {
      if (p[1] == ',')
        p++;
      chanlist = p + 1;
      join0 = 1;
    } else {
      while (p[0] != ',' && p[0] != '\0') /* skip past channel name */
	p++;

      if (!p[0]) /* hit the end */
	break;
    }

  if (join0) {
    struct JoinBuf part;
    struct Membership *member;

    joinbuf_init(&part, sptr, cptr, JOINBUF_TYPE_PARTALL,
                 "Left all channels", 0);

    joinbuf_join(&part, 0, 0);

    while ((member = cli_user(sptr)->channel))
      joinbuf_join(&part, member->channel,
                   IsZombie(member) ? CHFL_ZOMBIE :
                   IsDelayedJoin(member) ? CHFL_DELAYED :
                   0);

    joinbuf_flush(&part);
  }

  return chanlist;
}

/** Handle a JOIN message from a client connection.
 * See @ref m_functions for discussion of the arguments.
 * @param[in] cptr Client that sent us the message.
 * @param[in] sptr Original source of message.
 * @param[in] parc Number of arguments.
 * @param[in] parv Argument vector.
 */
int m_join(struct Client *cptr, struct Client *sptr, int parc, char *parv[])
{
  struct Channel *chptr;
  struct JoinBuf join;
  struct JoinBuf create;
  struct Gline *gline;
  char *p = 0;
  char *chanlist;
  char *name;
  char *keys;

  if (parc < 2 || *parv[1] == '\0')
    return need_more_params(sptr, "JOIN");

  joinbuf_init(&join, sptr, cptr, JOINBUF_TYPE_JOIN, 0, 0);
  joinbuf_init(&create, sptr, cptr, JOINBUF_TYPE_CREATE, 0, TStime());

  chanlist = last0(cptr, sptr, parv[1]); /* find last "JOIN 0" */

  keys = parv[2]; /* remember where keys are */

  for (name = ircd_strtok(&p, chanlist, ","); name;
       name = ircd_strtok(&p, 0, ",")) {
    char *key = 0;

    /* If we have any more keys, take the first for this channel. */
    if (!BadPtr(keys)
        && (keys = strchr(key = keys, ',')))
      *keys++ = '\0';

    /* Empty keys are the same as no keys. */
    if (key && !key[0])
      key = 0;

    if (!IsChannelName(name) || !strIsIrcCh(name))
    {
      /* bad channel name */
      send_reply(sptr, ERR_NOSUCHCHANNEL, name);
      continue;
    }

    if (cli_user(sptr)->joined >= feature_uint(FEAT_MAXCHANNELSPERUSER)
	&& !HasPriv(sptr, PRIV_CHAN_LIMIT)) {
      send_reply(sptr, ERR_TOOMANYCHANNELS, name);
      break; /* no point processing the other channels */
    }

    /* BADCHANed channel */
    if ((gline = gline_find(name, GLINE_BADCHAN | GLINE_EXACT)) &&
	GlineIsActive(gline) && !IsAnOper(sptr)) {
      send_reply(sptr, ERR_BANNEDFROMCHAN, name);
      continue;
    }

    if (!(chptr = FindChannel(name))) {
      if (((name[0] == '&') && !feature_bool(FEAT_LOCAL_CHANNELS))
<<<<<<< HEAD
	  || strlen(name) >= IRCD_MIN(CHANNELLEN, feature_uint(FEAT_CHANNELLEN))) {
=======
          || strlen(name) > IRCD_MIN(CHANNELLEN, feature_int(FEAT_CHANNELLEN))) {
>>>>>>> ac4bb6a0
        send_reply(sptr, ERR_NOSUCHCHANNEL, name);
        continue;
      }

      if (!(chptr = get_channel(sptr, name, CGT_CREATE)))
        continue;

      /* Try to add the new channel as a recent target for the user. */
      if (check_target_limit(sptr, chptr, chptr->chname, 0)) {
        chptr->members = 0;
        destruct_channel(chptr);
        continue;
      }

      joinbuf_join(&create, chptr, CHFL_CHANOP | CHFL_CHANNEL_MANAGER);
    } else if (find_member_link(chptr, sptr)) {
      continue; /* already on channel */
    } else if (check_target_limit(sptr, chptr, chptr->chname, 0)) {
      continue;
    } else {
      struct Invite *invite;
      int flags = 0;
      int err = 0;

      /* Check Apass/Upass -- since we only ever look at a single
       * "key" per channel now, this hampers brute force attacks. */
      if (key && !strcmp(key, chptr->mode.apass))
        flags = CHFL_CHANOP | CHFL_CHANNEL_MANAGER;
      else if (key && !strcmp(key, chptr->mode.upass))
        flags = CHFL_CHANOP;
      else if (chptr->users == 0 && !chptr->mode.apass[0]) {
        /* Joining a zombie channel (zannel): give ops and increment TS. */
        flags = CHFL_CHANOP;
        chptr->creationtime++;
      } else if (chptr->mode.mode & MODE_INVITEONLY)
        err = ERR_INVITEONLYCHAN;
      else if (chptr->mode.limit && (chptr->users >= chptr->mode.limit))
        err = ERR_CHANNELISFULL;
      else if ((chptr->mode.mode & MODE_REGONLY) && !IsAccount(sptr))
        err = ERR_NEEDREGGEDNICK;
      else if (find_ban(sptr, chptr->banlist))
        err = ERR_BANNEDFROMCHAN;
      else if (*chptr->mode.key && (!key || strcmp(key, chptr->mode.key)))
        err = ERR_BADCHANNELKEY;

      /* If the user is invited, s/he can bypass the normal errors. */
      if (err && feature_bool(FEAT_ANNOUNCE_INVITES)
          && (invite = is_invited(sptr, chptr))) {
        const struct Numeric *num;
        num = get_error_numeric(RPL_ISSUEDINVITE);
        sendcmdto_channel(&me, num->str, num->str, chptr, cptr,
                          SKIP_NONOPS | SKIP_BURST,
                          "%H %s %s :%s has been invited by %s",
                          chptr, cli_name(sptr), invite->inviter,
                          cli_name(sptr), invite->inviter);
        err = 0;
      }

      /* An oper with WALK_LCHAN privilege can join a local channel
       * he otherwise could not join by using "OVERRIDE" as the key.
       * This will generate a HACK(4) notice, but fails if the oper
       * could normally join the channel. */
      if (IsLocalChannel(chptr->chname)
          && HasPriv(sptr, PRIV_WALK_LCHAN)
          && !(flags & CHFL_CHANOP)
          && key && !strcmp(key, "OVERRIDE"))
      {
        switch (err) {
        case 0:
          if (strcmp(chptr->mode.key, "OVERRIDE")
              && strcmp(chptr->mode.apass, "OVERRIDE")
              && strcmp(chptr->mode.upass, "OVERRIDE")) {
            send_reply(sptr, ERR_DONTCHEAT, chptr->chname);
            continue;
          }
          break;
        case ERR_INVITEONLYCHAN: err = 'i'; break;
        case ERR_CHANNELISFULL:  err = 'l'; break;
        case ERR_BANNEDFROMCHAN: err = 'b'; break;
        case ERR_BADCHANNELKEY:  err = 'k'; break;
        case ERR_NEEDREGGEDNICK: err = 'r'; break;
        default: err = '?'; break;
        }
        /* send accountability notice */
        if (err)
          sendto_opmask(0, SNO_HACK4, "OPER JOIN: %C JOIN %H "
                        "(overriding +%c)", sptr, chptr, err);
        err = 0;
      }

      /* Is there some reason the user may not join? */
      if (err) {
        switch(err) {
          case ERR_NEEDREGGEDNICK:
            send_reply(sptr, 
                       ERR_NEEDREGGEDNICK, 
                       chptr->chname, 
                       feature_str(FEAT_URLREG));            
            break;
          default:
            send_reply(sptr, err, chptr->chname);
            break;
        }
        continue;
      }

      joinbuf_join(&join, chptr, flags);
      cli_last_join(sptr) = CurrentTime;
      if (flags & CHFL_CHANOP) {
        struct ModeBuf mbuf;
	/* Always let the server op him: this is needed on a net with older servers
	   because they 'destruct' channels immediately when they become empty without
	   sending out a DESTRUCT message. As a result, they would always bounce a mode
	   (as HACK(2)) when the user ops himself.
           (There is also no particularly good reason to have the user op himself.)
        */
	modebuf_init(&mbuf, &me, cptr, chptr, MODEBUF_DEST_SERVER);
	modebuf_mode_client(&mbuf, MODE_ADD | MODE_CHANOP, sptr,
                            chptr->mode.apass[0] ? ((flags & CHFL_CHANNEL_MANAGER) ? 0 : 1) : MAXOPLEVEL);
	modebuf_flush(&mbuf);
      }
    }

    del_invite(sptr, chptr);

    if (chptr->topic[0]) {
      send_reply(sptr, RPL_TOPIC, chptr->chname, chptr->topic);
      send_reply(sptr, RPL_TOPICWHOTIME, chptr->chname, chptr->topic_nick,
		 chptr->topic_time);
    }

    do_names(sptr, chptr, NAMES_ALL|NAMES_EON); /* send /names list */
  }

  joinbuf_flush(&join); /* must be first, if there's a JOIN 0 */
  joinbuf_flush(&create);

  return 0;
}

/** Handle a JOIN message from a server connection.
 * See @ref m_functions for discussion of the arguments.
 * @param[in] cptr Client that sent us the message.
 * @param[in] sptr Original source of message.
 * @param[in] parc Number of arguments.
 * @param[in] parv Argument vector.
 */
int ms_join(struct Client *cptr, struct Client *sptr, int parc, char *parv[])
{
  struct Membership *member;
  struct Channel *chptr;
  struct JoinBuf join;
  time_t creation = 0;
  char *p = 0;
  char *chanlist;
  char *name;

  if (IsServer(sptr))
  {
    return protocol_violation(cptr,
                              "%s tried to JOIN %s, duh!",
                              cli_name(sptr),
                              (parc < 2 || *parv[1] == '\0') ? "a channel" :
                                                               parv[1]
                              );
  }

  if (parc < 2 || *parv[1] == '\0')
    return need_more_params(sptr, "JOIN");

  if (parc > 2 && parv[2])
    creation = atoi(parv[2]);

  joinbuf_init(&join, sptr, cptr, JOINBUF_TYPE_JOIN, 0, 0);

  chanlist = last0(cptr, sptr, parv[1]); /* find last "JOIN 0" */

  for (name = ircd_strtok(&p, chanlist, ","); name;
       name = ircd_strtok(&p, 0, ",")) {

    if (IsLocalChannel(name) || !IsChannelName(name))
    {
      protocol_violation(cptr, "%s tried to join %s", cli_name(sptr), name);
      continue;
    }

    if (!(chptr = FindChannel(name)))
    {
      /* No channel exists, so create one */
      if (!(chptr = get_channel(sptr, name, CGT_CREATE)))
      {
        protocol_violation(sptr,"couldn't get channel %s for %s",
        		   name,cli_name(sptr));
      	continue;
      }
      chptr->creationtime = creation;
    }
    else { /* We have a valid channel? */
      if ((member = find_member_link(chptr, sptr)))
      {
	/* It is impossible to get here --Run */
	if (!IsZombie(member)) /* already on channel */
	  continue;

	remove_user_from_channel(sptr, chptr);
	chptr = FindChannel(name);
      }
      /* Always copy the timestamp when it is older, that is the only way to
         ensure network-wide synchronization of creation times.
         We now also copy a creation time that only 1 second younger...
         this is needed because the timestamp must be incremented
         by one when someone joins an existing, but empty, channel.
         However, this is only necessary when the channel is still
         empty (also here) and when this channel doesn't have +A set.

         To prevent this from allowing net-rides on the channel, we
         clear all modes from the channel.

         (Scenario for a net ride: c1 - s1 - s2 - c2, with c1 the only
         user in the channel; c1 parts and rejoins, gaining ops.
         Before s2 sees c1's part, c2 joins the channel and parts
         immediately.  s1 sees c1 part, c1 create, c2 join, c2 part;
         c2's join resets the timestamp.  s2 sees c2 join, c2 part, c1
         part, c1 create; but since s2 sees the channel as a zannel or
         non-existent, it does not bounce the create with the newer
         timestamp.)
      */
      if (creation && (creation < chptr->creationtime ||
		       (!chptr->mode.apass[0] && chptr->users == 0))) {
        struct Membership *member;
        struct ModeBuf mbuf;

	chptr->creationtime = creation;
        /* Wipe out the current modes on the channel. */
        modebuf_init(&mbuf, sptr, cptr, chptr, MODEBUF_DEST_CHANNEL | MODEBUF_DEST_HACK3);

        modebuf_mode(&mbuf, MODE_DEL | chptr->mode.mode);
        chptr->mode.mode &= MODE_BURSTADDED | MODE_WASDELJOINS;

        if (chptr->mode.limit) {
          modebuf_mode_uint(&mbuf, MODE_DEL | MODE_LIMIT, chptr->mode.limit);
          chptr->mode.limit = 0;
        }

        if (chptr->mode.key[0]) {
          modebuf_mode_string(&mbuf, MODE_DEL | MODE_KEY, chptr->mode.key, 0);
          chptr->mode.key[0] = '\0';
        }

        if (chptr->mode.upass[0]) {
          modebuf_mode_string(&mbuf, MODE_DEL | MODE_UPASS, chptr->mode.upass, 0);
          chptr->mode.upass[0] = '\0';
        }

        if (chptr->mode.apass[0]) {
          modebuf_mode_string(&mbuf, MODE_DEL | MODE_APASS, chptr->mode.apass, 0);
          chptr->mode.apass[0] = '\0';
        }

        for (member = chptr->members; member; member = member->next_member)
        {
          if (IsChanOp(member)) {
            modebuf_mode_client(&mbuf, MODE_DEL | MODE_CHANOP, member->user, OpLevel(member));
	    member->status &= ~CHFL_CHANOP;
	  }
          if (HasVoice(member)) {
            modebuf_mode_client(&mbuf, MODE_DEL | MODE_VOICE, member->user, OpLevel(member));
	    member->status &= ~CHFL_VOICE;
          }
        }
        modebuf_flush(&mbuf);
      }
    }

    joinbuf_join(&join, chptr, 0);
  }

  joinbuf_flush(&join); /* flush joins... */

  return 0;
}<|MERGE_RESOLUTION|>--- conflicted
+++ resolved
@@ -157,11 +157,7 @@
 
     if (!(chptr = FindChannel(name))) {
       if (((name[0] == '&') && !feature_bool(FEAT_LOCAL_CHANNELS))
-<<<<<<< HEAD
-	  || strlen(name) >= IRCD_MIN(CHANNELLEN, feature_uint(FEAT_CHANNELLEN))) {
-=======
           || strlen(name) > IRCD_MIN(CHANNELLEN, feature_int(FEAT_CHANNELLEN))) {
->>>>>>> ac4bb6a0
         send_reply(sptr, ERR_NOSUCHCHANNEL, name);
         continue;
       }
