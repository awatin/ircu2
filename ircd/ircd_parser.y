/*
 * ircd_parser.y: A yacc/bison parser for ircd config files.
 * This is part of ircu, an Internet Relay Chat server.
 * The contents of this file are Copyright 2001 Diane Bruce,
 * Andrew Miller, the ircd-hybrid team and the ircu team.
 *  This program is free software; you can redistribute it and/or modify
 *  it under the terms of the GNU General Public License as published by
 *  the Free Software Foundation; either version 2 of the License, or
 *  (at your option) any later version.
 *
 *  This program is distributed in the hope that it will be useful,
 *  but WITHOUT ANY WARRANTY; without even the implied warranty of
 *  MERCHANTABILITY or FITNESS FOR A PARTICULAR PURPOSE.  See the
 *  GNU General Public License for more details.
 *
 *  You should have received a copy of the GNU General Public License
 *  along with this program; if not, write to the Free Software
 *  Foundation, Inc., 59 Temple Place - Suite 330, Boston, MA 02111-1307,
 *  USA.
 * $Id$
 */
%{

#include "config.h"
#include "s_conf.h"
#include "class.h"
#include "client.h"
#include "crule.h"
#include "ircd_features.h"
#include "fileio.h"
#include "gline.h"
#include "hash.h"
#include "ircd.h"
#include "ircd_alloc.h"
#include "ircd_chattr.h"
#include "ircd_log.h"
#include "ircd_reply.h"
#include "ircd_snprintf.h"
#include "ircd_string.h"
#include "list.h"
#include "listener.h"
#include "match.h"
#include "motd.h"
#include "numeric.h"
#include "numnicks.h"
#include "opercmds.h"
#include "parse.h"
#include "res.h"
#include "s_auth.h"
#include "s_bsd.h"
#include "s_conf.h"
#include "s_debug.h"
#include "s_misc.h"
#include "send.h"
#include "struct.h"
#include <stdlib.h>
#include <stdio.h>
#include <string.h>
#include <arpa/inet.h>

#define MAX_STRINGS 80 /* Maximum number of feature params. */
#define USE_IPV4 (1 << 16)
#define USE_IPV6 (1 << 17)

  extern struct LocalConf   localConf;
  extern struct DenyConf*   denyConfList;
  extern struct CRuleConf*  cruleConfList;
  extern struct ServerConf* serverConfList;
  extern struct s_map*      GlobalServiceMapList;
  extern struct qline*      GlobalQuarantineList;
  extern struct wline*      GlobalWebircList;

  int yylex(void);
  void lexer_include(const char *filename);

  /* Now all the globals we need :/... */
<<<<<<< HEAD
  static int tping, tconn, maxlinks, sendq, port, invert, stringno, flags;
  static char *name, *pass, *host, *ip, *username, *origin, *hub_limit;
  struct SLink *hosts;
  static char *stringlist[MAX_STRINGS];
=======
  int tping, tconn, maxlinks, sendq, port, invert, stringno, flags;
  char *name, *pass, *host, *ip, *username, *origin, *hub_limit;
  struct SLink *hosts;
  char *stringlist[MAX_STRINGS];
>>>>>>> ac4bb6a0
  struct ListenerFlags listen_flags;
  static struct ConnectionClass *c_class;
  static struct DenyConf *dconf;
  static struct s_map *smap;
  static struct Privs privs;
  static struct Privs privs_dirty;

#define parse_error yyserror

enum ConfigBlock
{
  BLOCK_ADMIN,
  BLOCK_CLASS,
  BLOCK_CLIENT,
  BLOCK_CONNECT,
  BLOCK_CRULE,
  BLOCK_FEATURES,
  BLOCK_GENERAL,
  BLOCK_IAUTH,
  BLOCK_INCLUDE,
  BLOCK_JUPE,
  BLOCK_KILL,
  BLOCK_MOTD,
  BLOCK_OPER,
  BLOCK_PORT,
  BLOCK_PSEUDO,
  BLOCK_QUARANTINE,
  BLOCK_UWORLD,
  BLOCK_LAST_BLOCK
};

struct ConfigBlocks
{
  struct ConfigBlocks *cb_parent;
  unsigned long cb_allowed;
  char cb_fname[1];
};

static struct ConfigBlocks *includes;

static int
permitted(enum ConfigBlock type, int warn)
{
  static const char *block_names[BLOCK_LAST_BLOCK] = {
    "Admin", "Class", "Client", "Connect", "CRule", "Features",
    "General", "IAuth", "Include", "Jupe", "Kill", "Motd", "Oper",
    "Port", "Pseudo", "Quarantine", "UWorld",
  };

  if (!includes)
    return 1;
  if (includes->cb_allowed & (1 << type))
    return 1;
  if (warn)
  {
    /* Unfortunately, flex's yylineno is hosed for included files, so
     * do not try to use it.
     */
    yywarning("Forbidden '%s' block at %s.", block_names[type],
              includes->cb_fname);
  }
  return 0;
}

static void free_slist(struct SLink **link) {
  struct SLink *next;
  while (*link != NULL) {
    next = (*link)->next;
    MyFree((*link)->value.cp);
    free_link(*link);
    *link = next;
  }
}

static void free_slist(struct SLink **link) {
  struct SLink *next;
  while (*link != NULL) {
    next = (*link)->next;
    MyFree((*link)->value.cp);
    free_link(*link);
    *link = next;
  }
}

%}

%token <text> QSTRING
%token <num> NUMBER

%token GENERAL
%token ADMIN
%token LOCATION
%token CONTACT
%token CONNECT
%token CLASS
%token PINGFREQ
%token CONNECTFREQ
%token MAXLINKS
%token MAXHOPS
%token SENDQ
%token NAME
%token HOST
%token IP
%token USERNAME
%token PASS
%token LOCAL
%token SECONDS
%token MINUTES
%token HOURS
%token DAYS
%token WEEKS
%token MONTHS
%token YEARS
%token DECADES
%token BYTES
%token KBYTES
%token MBYTES
%token GBYTES
%token TBYTES
%token SERVER
%token PORT
%token MASK
%token HUB
%token LEAF
%token UWORLD
%token YES
%token NO
%token OPER
%token VHOST
%token HIDDEN
%token EXEMPT
%token MOTD
%token JUPE
%token NICK
%token NUMERIC
%token DESCRIPTION
%token CLIENT
%token KILL
%token CRULE
%token REAL
%token REASON
%token TFILE
%token RULE
%token ALL
%token FEATURES
%token QUARANTINE
%token PSEUDO
%token PREPEND
%token USERMODE
%token IAUTH
%token FAST
%token AUTOCONNECT
%token PROGRAM
%token TOK_IPV4 TOK_IPV6
%token DNS
<<<<<<< HEAD
%token INCLUDE
%token LINESYNC
%token FROM
%token TEOF
%token LOGICAL_AND LOGICAL_OR
%token CONNECTED DIRECTCON VIA DIRECTOP
=======
%token WEBIRC
>>>>>>> ac4bb6a0
/* and now a lot of privileges... */
%token TPRIV_CHAN_LIMIT TPRIV_MODE_LCHAN TPRIV_DEOP_LCHAN TPRIV_WALK_LCHAN
%token TPRIV_LOCAL_KILL TPRIV_REHASH TPRIV_RESTART TPRIV_DIE
%token TPRIV_GLINE TPRIV_LOCAL_GLINE TPRIV_LOCAL_JUPE TPRIV_LOCAL_BADCHAN
%token TPRIV_LOCAL_OPMODE TPRIV_OPMODE TPRIV_SET TPRIV_WHOX TPRIV_BADCHAN
%token TPRIV_SEE_CHAN TPRIV_SHOW_INVIS TPRIV_SHOW_ALL_INVIS TPRIV_PROPAGATE
%token TPRIV_UNLIMIT_QUERY TPRIV_DISPLAY TPRIV_SEE_OPERS TPRIV_WIDE_GLINE
%token TPRIV_FORCE_OPMODE TPRIV_FORCE_LOCAL_OPMODE TPRIV_APASS_OPMODE
%token TPRIV_LIST_CHAN
/* and some types... */
%type <num> sizespec
%type <num> timespec timefactor factoredtimes factoredtime
%type <num> expr yesorno privtype address_family
%type <num> blocklimit blocktypes blocktype
%type <num> optall
%type <crule> crule_expr
%left LOGICAL_OR
%left LOGICAL_AND
%left '+' '-'
%left '*' '/'
%nonassoc '!'
%nonassoc '(' ')'

%union{
 struct CRuleNode *crule;
 char *text;
 int num;
}

%%
/* Blocks in the config file... */
blocks: blocks block | block;
block: adminblock | generalblock | classblock | connectblock |
       uworldblock | operblock | portblock | jupeblock | clientblock |
       killblock | cruleblock | motdblock | featuresblock | quarantineblock |
<<<<<<< HEAD
       pseudoblock | iauthblock | includeblock | error ';';
=======
       pseudoblock | iauthblock | webircblock | error ';';
>>>>>>> ac4bb6a0

/* The timespec, sizespec and expr was ripped straight from
 * ircd-hybrid-7. */
timespec: expr | factoredtimes;

factoredtimes: factoredtimes factoredtime
{
  $$ = $1 + $2;
} | factoredtime;

factoredtime: expr timefactor
{
  $$ = $1 * $2;
};

timefactor: SECONDS { $$ = 1; }
| MINUTES { $$ = 60; }
| HOURS { $$ = 60 * 60; }
| DAYS { $$ = 60 * 60 * 24; }
| WEEKS { $$ = 60 * 60 * 24 * 7; }
| MONTHS { $$ = 60 * 60 * 24 * 7 * 4; }
| YEARS { $$ = 60 * 60 * 24 * 365; }
| DECADES { $$ = 60 * 60 * 24 * 365 * 10; };


sizespec:	expr	{
			$$ = $1;
		}
		| expr BYTES  { 
			$$ = $1;
		}
		| expr KBYTES {
			$$ = $1 * 1024;
		}
		| expr MBYTES {
			$$ = $1 * 1024 * 1024;
		}
		| expr GBYTES {
			$$ = $1 * 1024 * 1024 * 1024;
		}
		| expr TBYTES {
			$$ = $1 * 1024 * 1024 * 1024;
		}
		;

/* this is an arithmetic expression */
expr: NUMBER
		{ 
			$$ = $1;
		}
		| expr '+' expr { 
			$$ = $1 + $3;
		}
		| expr '-' expr { 
			$$ = $1 - $3;
		}
		| expr '*' expr { 
			$$ = $1 * $3;
		}
		| expr '/' expr { 
			$$ = $1 / $3;
		}
/* leave this out until we find why it makes BSD yacc dump core -larne
		| '-' expr  %prec NEG {
			$$ = -$2;
		} */
		| '(' expr ')' {
			$$ = $2;
		}
		;

jupeblock: JUPE '{' {
  (void)permitted(BLOCK_JUPE, 1);
} jupeitems '}' ';' ;
jupeitems: jupeitem jupeitems | jupeitem;
jupeitem: jupenick;
jupenick: NICK '=' QSTRING ';'
{
  if (permitted(BLOCK_JUPE, 0))
  {
    addNickJupes($3);
    MyFree($3);
  }
};

generalblock: GENERAL
{
  if (permitted(BLOCK_GENERAL, 1))
  {
    /* Zero out the vhost addresses, in case they were removed. */
    memset(&VirtualHost_v4.addr, 0, sizeof(VirtualHost_v4.addr));
    memset(&VirtualHost_v6.addr, 0, sizeof(VirtualHost_v6.addr));
  }
} '{' generalitems '}' ';' {
  if (localConf.name == NULL)
    parse_error("Your General block must contain a name.");
  if (localConf.numeric == 0)
    parse_error("Your General block must contain a numeric (between 1 and 4095).");
};
generalitems: generalitem generalitems | generalitem;
generalitem: generalnumeric | generalname | generalvhost | generaldesc
  | generaldnsvhost | generaldnsserver;

generalnumeric: NUMERIC '=' NUMBER ';'
{
  if (!permitted(BLOCK_GENERAL, 0))
    ;
  else if (localConf.numeric == 0)
    localConf.numeric = $3;
  else if (localConf.numeric != (unsigned int)$3)
    parse_error("Redefinition of server numeric %i (%i)", $3,
    		localConf.numeric);
};

generalname: NAME '=' QSTRING ';'
{
  if (!permitted(BLOCK_GENERAL, 0))
    MyFree($3);
  else if (localConf.name == NULL)
    localConf.name = $3;
  else
  {
    if (strcmp(localConf.name, $3))
      parse_error("Redefinition of server name %s (%s)", $3,
                  localConf.name);
    MyFree($3);
  }
};

generaldesc: DESCRIPTION '=' QSTRING ';'
{
  if (!permitted(BLOCK_GENERAL, 0))
    MyFree($3);
  else
  {
    MyFree(localConf.description);
    localConf.description = $3;
    ircd_strncpy(cli_info(&me), $3, REALLEN);
  }
};

generalvhost: VHOST '=' QSTRING ';'
{
  struct irc_in_addr addr;
  char *vhost = $3;

  if (!permitted(BLOCK_GENERAL, 0))
    ;
  else if (!strcmp(vhost, "*")) {
    /* This traditionally meant bind to all interfaces and connect
     * from the default. */
  } else if (!ircd_aton(&addr, vhost))
    parse_error("Invalid virtual host '%s'.", vhost);
  else if (irc_in_addr_is_ipv4(&addr))
    memcpy(&VirtualHost_v4.addr, &addr, sizeof(addr));
  else
    memcpy(&VirtualHost_v6.addr, &addr, sizeof(addr));
  MyFree(vhost);
};

generaldnsvhost: DNS VHOST '=' address_family QSTRING ';'
{
  struct irc_in_addr addr;
  int families = $4;
  char *vhost = $5;

  if (!strcmp(vhost, "*")) {
    /* Let the operating system assign the default. */
  } else if (!ircd_aton(&addr, vhost))
    parse_error("Invalid DNS virtual host '%s'.", vhost);
  else
  {
    if ((families & USE_IPV4)
        || (!families && irc_in_addr_is_ipv4(&addr)))
      memcpy(&VirtualHost_dns_v4.addr, &addr, sizeof(addr));
    if ((families & USE_IPV6)
        || (!families && !irc_in_addr_is_ipv4(&addr)))
      memcpy(&VirtualHost_dns_v6.addr, &addr, sizeof(addr));
  }
  MyFree(vhost);
};

generaldnsserver: DNS SERVER '=' QSTRING ';'
{
  char *server = $4;

  add_nameserver(server);
  MyFree(server);
};

adminblock: ADMIN
{
  if (permitted(BLOCK_ADMIN, 1))
  {
    MyFree(localConf.location1);
    MyFree(localConf.location2);
    MyFree(localConf.contact);
    localConf.location1 = localConf.location2 = localConf.contact = NULL;
  }
}
'{' adminitems '}' ';'
{
  if (localConf.location1 == NULL)
    DupString(localConf.location1, "");
  if (localConf.location2 == NULL)
    DupString(localConf.location2, "");
  if (localConf.contact == NULL)
    DupString(localConf.contact, "");
};
adminitems: adminitems adminitem | adminitem;
adminitem: adminlocation | admincontact;
adminlocation: LOCATION '=' QSTRING ';'
{
  if (!permitted(BLOCK_ADMIN, 0))
    MyFree($3);
  else if (localConf.location1 == NULL)
    localConf.location1 = $3;
  else if (localConf.location2 == NULL)
    localConf.location2 = $3;
  else /* Otherwise just drop it. -A1kmm */
    MyFree($3);
};
admincontact: CONTACT '=' QSTRING ';'
{
  if (!permitted(BLOCK_ADMIN, 0))
    MyFree($3);
  else
  {
    MyFree(localConf.contact);
    localConf.contact = $3;
  }
};

classblock: CLASS {
  tping = 90;
} '{' classitems '}' ';'
{
  if (!permitted(BLOCK_CLASS, 1))
    ;
  else if (name != NULL)
  {
    struct ConnectionClass *c_class;
    add_class(name, tping, tconn, maxlinks, sendq);
    c_class = find_class(name);
    MyFree(c_class->default_umode);
    c_class->default_umode = pass;
    memcpy(&c_class->privs, &privs, sizeof(c_class->privs));
    memcpy(&c_class->privs_dirty, &privs_dirty, sizeof(c_class->privs_dirty));
  }
  else {
   parse_error("Missing name in class block");
  }
  name = NULL;
  pass = NULL;
  tconn = 0;
  maxlinks = 0;
  sendq = 0;
  memset(&privs, 0, sizeof(privs));
  memset(&privs_dirty, 0, sizeof(privs_dirty));
};
classitems: classitem classitems | classitem;
classitem: classname | classpingfreq | classconnfreq | classmaxlinks |
           classsendq | classusermode | priv;
classname: NAME '=' QSTRING ';'
{
  MyFree(name);
  name = $3;
};
classpingfreq: PINGFREQ '=' timespec ';'
{
  tping = $3;
};
classconnfreq: CONNECTFREQ '=' timespec ';'
{
  tconn = $3;
};
classmaxlinks: MAXLINKS '=' expr ';'
{
  maxlinks = $3;
};
classsendq: SENDQ '=' sizespec ';'
{
  sendq = $3;
};
classusermode: USERMODE '=' QSTRING ';'
{
  MyFree(pass);
  pass = $3;
};

connectblock: CONNECT
{
 flags = CONF_AUTOCONNECT;
} '{' connectitems '}' ';'
{
 struct ConfItem *aconf = NULL;
 if (!permitted(BLOCK_CONNECT, 1))
   ;
 else if (name == NULL)
  parse_error("Missing name in connect block");
 else if (pass == NULL)
  parse_error("Missing password in connect block");
 else if (strlen(pass) > PASSWDLEN)
  parse_error("Password too long in connect block");
 else if (host == NULL)
  parse_error("Missing host in connect block");
 else if (strchr(host, '*') || strchr(host, '?'))
  parse_error("Invalid host '%s' in connect block", host);
 else if (c_class == NULL)
  parse_error("Missing or non-existent class in connect block");
 else {
   aconf = make_conf(CONF_SERVER);
   aconf->name = name;
   aconf->origin_name = origin;
   aconf->passwd = pass;
   aconf->conn_class = c_class;
   aconf->address.port = port;
   aconf->host = host;
   /* If the user specified a hub allowance, but not maximum links,
    * allow an effectively unlimited number of hops.
    */
   aconf->maximum = (hub_limit != NULL && maxlinks == 0) ? 65535 : maxlinks;
   aconf->hub_limit = hub_limit;
   aconf->flags = flags;
   lookup_confhost(aconf);
 }
 if (!aconf) {
   MyFree(name);
   MyFree(pass);
   MyFree(host);
   MyFree(origin);
   MyFree(hub_limit);
 }
 name = pass = host = origin = hub_limit = NULL;
 c_class = NULL;
 port = flags = maxlinks = 0;
};
connectitems: connectitem connectitems | connectitem;
connectitem: connectname | connectpass | connectclass | connecthost
              | connectport | connectvhost | connectleaf | connecthub
              | connecthublimit | connectmaxhops | connectauto;
connectname: NAME '=' QSTRING ';'
{
 MyFree(name);
 name = $3;
};
connectpass: PASS '=' QSTRING ';'
{
 MyFree(pass);
 pass = $3;
};
connectclass: CLASS '=' QSTRING ';'
{
 c_class = find_class($3);
 if (!c_class)
  parse_error("No such connection class '%s' for Connect block", $3);
 MyFree($3);
};
connecthost: HOST '=' QSTRING ';'
{
 MyFree(host);
 host = $3;
};
connectport: PORT '=' NUMBER ';'
{
 port = $3;
};
connectvhost: VHOST '=' QSTRING ';'
{
 MyFree(origin);
 origin = $3;
};
connectleaf: LEAF ';'
{
 maxlinks = 0;
};
connecthub: HUB ';'
{
 MyFree(hub_limit);
 DupString(hub_limit, "*");
};
connecthublimit: HUB '=' QSTRING ';'
{
 MyFree(hub_limit);
 hub_limit = $3;
};
connectmaxhops: MAXHOPS '=' expr ';'
{
  maxlinks = $3;
};
connectauto: AUTOCONNECT '=' YES ';' { flags |= CONF_AUTOCONNECT; }
 | AUTOCONNECT '=' NO ';' { flags &= ~CONF_AUTOCONNECT; };

uworldblock: UWORLD '{' {
  (void)permitted(BLOCK_UWORLD, 1);
}  uworlditems '}' ';';
uworlditems: uworlditem uworlditems | uworlditem;
uworlditem: uworldname | uworldoper;
uworldname: NAME '=' QSTRING ';'
{
  if (permitted(BLOCK_UWORLD, 0))
    conf_make_uworld($3);
};
uworldoper: OPER '=' QSTRING ';'
{
  struct ConfItem *conf = make_conf(CONF_UWORLD);
  conf->host = $3;
  conf->flags = CONF_UWORLD_OPER;
}

uworldblock: UWORLD QSTRING ';'
{
  if (permitted(BLOCK_UWORLD, 1))
    conf_make_uworld($2);
}

operblock: OPER '{' operitems '}' ';'
{
  struct ConfItem *aconf = NULL;
  struct SLink *link;

<<<<<<< HEAD
  if (!permitted(BLOCK_OPER, 1))
    ;
  else if (name == NULL)
=======
  if (name == NULL)
>>>>>>> ac4bb6a0
    parse_error("Missing name in operator block");
  else if (pass == NULL)
    parse_error("Missing password in operator block");
  /* Do not check password length because it may be crypted. */
  else if (hosts == NULL)
    parse_error("Missing host(s) in operator block");
  else if (c_class == NULL)
    parse_error("Invalid or missing class in operator block");
  else if (!FlagHas(&privs_dirty, PRIV_PROPAGATE)
           && !FlagHas(&c_class->privs_dirty, PRIV_PROPAGATE))
    parse_error("Operator block for %s and class %s have no LOCAL setting", name, c_class->cc_name);
  else for (link = hosts; link != NULL; link = link->next) {
    aconf = make_conf(CONF_OPERATOR);
    DupString(aconf->name, name);
    DupString(aconf->passwd, pass);
    conf_parse_userhost(aconf, link->value.cp);
    aconf->conn_class = c_class;
    memcpy(&aconf->privs, &privs, sizeof(aconf->privs));
    memcpy(&aconf->privs_dirty, &privs_dirty, sizeof(aconf->privs_dirty));
  }
  MyFree(name);
  MyFree(pass);
  free_slist(&hosts);
  name = pass = NULL;
  c_class = NULL;
  memset(&privs, 0, sizeof(privs));
  memset(&privs_dirty, 0, sizeof(privs_dirty));
};
operitems: operitem | operitems operitem;
operitem: opername | operpass | operhost | operclass | priv;
opername: NAME '=' QSTRING ';'
{
  MyFree(name);
  name = $3;
};
operpass: PASS '=' QSTRING ';'
{
  MyFree(pass);
  pass = $3;
};
operhost: HOST '=' QSTRING ';'
{
 struct SLink *link;
 link = make_link();
<<<<<<< HEAD
 if (!strchr($3, '@'))
 {
   int uh_len;
   link->value.cp = (char*) MyMalloc((uh_len = strlen($3)+3));
   ircd_snprintf(0, link->value.cp, uh_len, "*@%s", $3);
 }
 else
   DupString(link->value.cp, $3);
 MyFree($3);
=======
 link->value.cp = $3;
>>>>>>> ac4bb6a0
 link->next = hosts;
 hosts = link;
};
operclass: CLASS '=' QSTRING ';'
{
 c_class = find_class($3);
 if (!c_class)
  parse_error("No such connection class '%s' for Operator block", $3);
 MyFree($3);
};

priv: privtype '=' yesorno ';'
{
  FlagSet(&privs_dirty, $1);
  if (($3 == 1) ^ invert)
    FlagSet(&privs, $1);
  else
    FlagClr(&privs, $1);
  invert = 0;
};

privtype: TPRIV_CHAN_LIMIT { $$ = PRIV_CHAN_LIMIT; } |
          TPRIV_MODE_LCHAN { $$ = PRIV_MODE_LCHAN; } |
          TPRIV_DEOP_LCHAN { $$ = PRIV_DEOP_LCHAN; } |
          TPRIV_WALK_LCHAN { $$ = PRIV_WALK_LCHAN; } |
          KILL { $$ = PRIV_KILL; } |
          TPRIV_LOCAL_KILL { $$ = PRIV_LOCAL_KILL; } |
          TPRIV_REHASH { $$ = PRIV_REHASH; } |
          TPRIV_RESTART { $$ = PRIV_RESTART; } |
          TPRIV_DIE { $$ = PRIV_DIE; } |
          TPRIV_GLINE { $$ = PRIV_GLINE; } |
          TPRIV_LOCAL_GLINE { $$ = PRIV_LOCAL_GLINE; } |
          JUPE { $$ = PRIV_JUPE; } |
          TPRIV_LOCAL_JUPE { $$ = PRIV_LOCAL_JUPE; } |
          TPRIV_LOCAL_OPMODE { $$ = PRIV_LOCAL_OPMODE; } |
          TPRIV_OPMODE { $$ = PRIV_OPMODE; }|
          TPRIV_SET { $$ = PRIV_SET; } |
          TPRIV_WHOX { $$ = PRIV_WHOX; } |
          TPRIV_BADCHAN { $$ = PRIV_BADCHAN; } |
          TPRIV_LOCAL_BADCHAN { $$ = PRIV_LOCAL_BADCHAN; } |
          TPRIV_SEE_CHAN { $$ = PRIV_SEE_CHAN; } |
          TPRIV_SHOW_INVIS { $$ = PRIV_SHOW_INVIS; } |
          TPRIV_SHOW_ALL_INVIS { $$ = PRIV_SHOW_ALL_INVIS; } |
          TPRIV_PROPAGATE { $$ = PRIV_PROPAGATE; } |
          TPRIV_UNLIMIT_QUERY { $$ = PRIV_UNLIMIT_QUERY; } |
          TPRIV_DISPLAY { $$ = PRIV_DISPLAY; } |
          TPRIV_SEE_OPERS { $$ = PRIV_SEE_OPERS; } |
          TPRIV_WIDE_GLINE { $$ = PRIV_WIDE_GLINE; } |
          TPRIV_LIST_CHAN { $$ = PRIV_LIST_CHAN; } |
          LOCAL { $$ = PRIV_PROPAGATE; invert = 1; } |
          TPRIV_FORCE_OPMODE { $$ = PRIV_FORCE_OPMODE; } |
          TPRIV_FORCE_LOCAL_OPMODE { $$ = PRIV_FORCE_LOCAL_OPMODE; } |
          TPRIV_APASS_OPMODE { $$ = PRIV_APASS_OPMODE; } ;

yesorno: YES { $$ = 1; } | NO { $$ = 0; };

/* not a recursive definition because some pedant will just come along
 * and whine that the parser accepts "ipv4 ipv4 ipv4 ipv4"
 */
address_family:
               { $$ = 0; }
    | TOK_IPV4 { $$ = USE_IPV4; }
    | TOK_IPV6 { $$ = USE_IPV6; }
    | TOK_IPV4 TOK_IPV6 { $$ = USE_IPV4 | USE_IPV6; }
    | TOK_IPV6 TOK_IPV4 { $$ = USE_IPV6 | USE_IPV4; }
    ;

/* The port block... */
<<<<<<< HEAD
portblock: PORT '{' portitems '}' ';'
{
=======
portblock: PORT '{' portitems '}' ';' {
>>>>>>> ac4bb6a0
  struct ListenerFlags flags_here;
  struct SLink *link;
  if (hosts == NULL) {
    struct SLink *link;
    link = make_link();
    DupString(link->value.cp, "*");
    link->flags = 0;
    link->next = hosts;
    hosts = link;
  }
<<<<<<< HEAD
  if (!permitted(BLOCK_PORT, 1))
    ;
  else for (link = hosts; link != NULL; link = link->next) {
    memcpy(&flags_here, &listen_flags, sizeof(&flags_here));
=======
  for (link = hosts; link != NULL; link = link->next) {
    memcpy(&flags_here, &listen_flags, sizeof(flags_here));
>>>>>>> ac4bb6a0
    switch (link->flags & (USE_IPV4 | USE_IPV6)) {
    case USE_IPV4:
      FlagSet(&flags_here, LISTEN_IPV4);
      break;
    case USE_IPV6:
      FlagSet(&flags_here, LISTEN_IPV6);
      break;
    default: /* 0 or USE_IPV4|USE_IPV6 */
      FlagSet(&flags_here, LISTEN_IPV4);
      FlagSet(&flags_here, LISTEN_IPV6);
      break;
    }
    if (link->flags & 65535)
      port = link->flags & 65535;
    add_listener(port, link->value.cp, pass, &flags_here);
  }
  free_slist(&hosts);
  MyFree(pass);
  memset(&listen_flags, 0, sizeof(listen_flags));
  pass = NULL;
  port = 0;
};
portitems: portitem portitems | portitem;
<<<<<<< HEAD
portitem: portnumber | portvhost | portvhostnumber | portmask | portserver | porthidden | portexempt;
=======
portitem: portnumber | portvhost | portvhostnumber | portmask | portserver | portwebirc | porthidden;
>>>>>>> ac4bb6a0
portnumber: PORT '=' address_family NUMBER ';'
{
  if ($4 < 1 || $4 > 65535) {
    parse_error("Port %d is out of range", port);
<<<<<<< HEAD
=======
  } else if (FlagHas(&listen_flags, LISTEN_WEBIRC)
             && FlagHas(&listen_flags, LISTEN_SERVER)) {
    parse_error("Port %d cannot be both WEBIRC and SERVER", port);
>>>>>>> ac4bb6a0
  } else {
    port = $3 | $4;
    if (hosts && (0 == (hosts->flags & 65535)))
      hosts->flags = (hosts->flags & ~65535) | port;
  }
};

portvhost: VHOST '=' address_family QSTRING ';'
{
  struct SLink *link;
  link = make_link();
  link->value.cp = $4;
  link->flags = $3 | port;
  link->next = hosts;
  hosts = link;
};

portvhostnumber: VHOST '=' address_family QSTRING NUMBER ';'
{
  if ($5 < 1 || $5 > 65535) {
    parse_error("Port %d is out of range", port);
  } else {
    struct SLink *link;
    link = make_link();
    link->value.cp = $4;
    link->flags = $3 | $5;
    link->next = hosts;
    hosts = link;
  }
};

portmask: MASK '=' QSTRING ';'
{
  MyFree(pass);
  pass = $3;
};

portserver: SERVER '=' YES ';'
{
  FlagSet(&listen_flags, LISTEN_SERVER);
} | SERVER '=' NO ';'
{
  FlagClr(&listen_flags, LISTEN_SERVER);
};

porthidden: HIDDEN '=' YES ';'
{
  FlagSet(&listen_flags, LISTEN_HIDDEN);
} | HIDDEN '=' NO ';'
{
  FlagClr(&listen_flags, LISTEN_HIDDEN);
};

<<<<<<< HEAD
portexempt: EXEMPT '=' YES ';'
{
  FlagSet(&listen_flags, LISTEN_EXEMPT);
} | EXEMPT '=' NO ';'
{
  FlagClr(&listen_flags, LISTEN_EXEMPT);
=======
portwebirc: WEBIRC '=' YES ';'
{
  FlagSet(&listen_flags, LISTEN_WEBIRC);
} | WEBIRC '=' NO ';'
{
  FlagClr(&listen_flags, LISTEN_WEBIRC);
>>>>>>> ac4bb6a0
};

clientblock: CLIENT
{
  maxlinks = 65535;
  port = 0;
}
'{' clientitems '}' ';'
{
  struct ConfItem *aconf = 0;
  struct irc_in_addr addr;
  unsigned char addrbits = 0;

  if (!permitted(BLOCK_CLIENT, 1))
    ;
  else if (!c_class)
    parse_error("Invalid or missing class in Client block");
  else if (pass && strlen(pass) > PASSWDLEN)
    parse_error("Password too long in connect block");
  else if (ip && !ipmask_parse(ip, &addr, &addrbits))
    parse_error("Invalid IP address %s in Client block", ip);
  else {
    aconf = make_conf(CONF_CLIENT);
    aconf->username = username;
    aconf->host = host;
    if (ip)
      memcpy(&aconf->address.addr, &addr, sizeof(aconf->address.addr));
    else
      memset(&aconf->address.addr, 0, sizeof(aconf->address.addr));
    aconf->address.port = port;
    aconf->addrbits = addrbits;
    aconf->name = ip;
    aconf->conn_class = c_class;
    aconf->maximum = maxlinks;
    aconf->passwd = pass;
  }
  if (!aconf) {
    MyFree(username);
    MyFree(host);
    MyFree(ip);
    MyFree(pass);
  }
  host = NULL;
  username = NULL;
  c_class = NULL;
  maxlinks = 0;
  ip = NULL;
  pass = NULL;
  port = 0;
};
clientitems: clientitem clientitems | clientitem;
clientitem: clienthost | clientip | clientusername | clientclass | clientpass | clientmaxlinks | clientport;
clienthost: HOST '=' QSTRING ';'
{
  char *sep = strchr($3, '@');
  MyFree(host);
  if (sep) {
    *sep++ = '\0';
    MyFree(username);
    DupString(host, sep);
    username = $3;
  } else {
    host = $3;
  }
};
clientip: IP '=' QSTRING ';'
{
  char *sep;
  sep = strchr($3, '@');
  MyFree(ip);
  if (sep) {
    *sep++ = '\0';
    MyFree(username);
    DupString(ip, sep);
    username = $3;
  } else {
    ip = $3;
  }
};
clientusername: USERNAME '=' QSTRING ';'
{
  MyFree(username);
  username = $3;
};
clientclass: CLASS '=' QSTRING ';'
{
  c_class = find_class($3);
  if (!c_class)
    parse_error("No such connection class '%s' for Client block", $3);
  MyFree($3);
};
clientpass: PASS '=' QSTRING ';'
{
  MyFree(pass);
  pass = $3;
};
clientmaxlinks: MAXLINKS '=' expr ';'
{
  maxlinks = $3;
};
clientport: PORT '=' expr ';'
{
  port = $3;
};

killblock: KILL
{
  dconf = (struct DenyConf*) MyCalloc(1, sizeof(*dconf));
} '{' killitems '}' ';'
{
  if (!permitted(BLOCK_KILL, 1))
  {
    MyFree(dconf->usermask);
    MyFree(dconf->hostmask);
    MyFree(dconf->realmask);
    MyFree(dconf->message);
    MyFree(dconf);
  }
  else if (dconf->usermask || dconf->hostmask ||dconf->realmask)
  {
    dconf->next = denyConfList;
    denyConfList = dconf;
  }
  else
  {
    MyFree(dconf->usermask);
    MyFree(dconf->hostmask);
    MyFree(dconf->realmask);
    MyFree(dconf->message);
    MyFree(dconf);
    parse_error("Kill block must match on at least one of username, host or realname");
  }
  dconf = NULL;
};
killitems: killitem killitems | killitem;
killitem: killuhost | killreal | killusername | killreasonfile | killreason;
killuhost: HOST '=' QSTRING ';'
{
  char *h;
  MyFree(dconf->hostmask);
  MyFree(dconf->usermask);
  if ((h = strchr($3, '@')) == NULL)
  {
    DupString(dconf->usermask, "*");
    dconf->hostmask = $3;
  }
  else
  {
    *h++ = '\0';
    DupString(dconf->hostmask, h);
    dconf->usermask = $3;
  }
  ipmask_parse(dconf->hostmask, &dconf->address, &dconf->bits);
};

killusername: USERNAME '=' QSTRING ';'
{
  MyFree(dconf->usermask);
  dconf->usermask = $3;
};

killreal: REAL '=' QSTRING ';'
{
 MyFree(dconf->realmask);
 dconf->realmask = $3;
};

killreason: REASON '=' QSTRING ';'
{
 dconf->flags &= ~DENY_FLAGS_FILE;
 MyFree(dconf->message);
 dconf->message = $3;
};

killreasonfile: TFILE '=' QSTRING ';'
{
 dconf->flags |= DENY_FLAGS_FILE;
 MyFree(dconf->message);
 dconf->message = $3;
};

cruleblock: CRULE optall QSTRING optall crule_expr ';'
{
<<<<<<< HEAD
  if (permitted(BLOCK_CRULE, 1) && $5)
  {
    struct CRuleConf *p = (struct CRuleConf*) MyMalloc(sizeof(*p));
    p->hostmask = collapse($3);
    p->rule = crule_text($5);
    p->type = ($2 || $4) ? CRULE_ALL : CRULE_AUTO;
    p->node = $5;
    p->next = cruleConfList;
    cruleConfList = p;
  }
=======
  struct CRuleNode *node = NULL;
  struct SLink *link;

  if (hosts == NULL)
    parse_error("Missing server(s) in crule block");
  else if (pass == NULL)
    parse_error("Missing rule in crule block");
  else if ((node = crule_parse(pass)) == NULL)
    parse_error("Invalid rule '%s' in crule block", pass);
  else for (link = hosts; link != NULL; link = link->next)
  {
    struct CRuleConf *p = (struct CRuleConf*) MyMalloc(sizeof(*p));
    if (node == NULL)
      node = crule_parse(pass);
    DupString(p->hostmask, link->value.cp);
    DupString(p->rule, pass);
    p->type = tconn;
    p->node = node;
    node = NULL;
    p->next = cruleConfList;
    cruleConfList = p;
  }
  free_slist(&hosts);
  MyFree(pass);
  pass = NULL;
  tconn = 0;
>>>>>>> ac4bb6a0
};

optall: { $$ = 0; };
  | ALL { $$ = 1; };

<<<<<<< HEAD
crule_expr:
    '(' crule_expr ')' { $$ = $2; }
  | crule_expr LOGICAL_AND crule_expr { $$ = crule_make_and($1, $3); }
  | crule_expr LOGICAL_OR crule_expr { $$ = crule_make_or($1, $3); }
  | '!' crule_expr { $$ = crule_make_not($2); }
  | CONNECTED '(' QSTRING ')' { $$ = crule_make_connected($3); }
  | DIRECTCON '(' QSTRING ')' { $$ = crule_make_directcon($3); }
  | VIA '(' QSTRING ',' QSTRING ')' { $$ = crule_make_via($3, $5); }
  | DIRECTOP '(' ')' { $$ = crule_make_directop(); }
  ;
=======
cruleserver: SERVER '=' QSTRING ';'
{
  struct SLink *link;
  link = make_link();
  link->value.cp = $3;
  link->next = hosts;
  hosts = link;
};

crulerule: RULE '=' QSTRING ';'
{
 MyFree(pass);
 pass = $3;
};

cruleall: ALL '=' YES ';'
{
 tconn = CRULE_ALL;
} | ALL '=' NO ';'
{
 tconn = CRULE_AUTO;
};
>>>>>>> ac4bb6a0

motdblock: MOTD '{' motditems '}' ';'
{
  struct SLink *link;
<<<<<<< HEAD
  if (permitted(BLOCK_MOTD, 1) && pass != NULL) {
    for (link = hosts; link != NULL; link = link->next)
      motd_add(link->value.cp, pass);
  }
=======
  if (pass != NULL)
    for (link = hosts; link != NULL; link = link->next)
      motd_add(link->value.cp, pass);
>>>>>>> ac4bb6a0
  free_slist(&hosts);
  MyFree(pass);
  pass = NULL;
};

motditems: motditem motditems | motditem;
motditem: motdhost | motdfile;
motdhost: HOST '=' QSTRING ';'
{
  struct SLink *link;
  link = make_link();
  link->value.cp = $3;
  link->next = hosts;
  hosts = link;
};

motdfile: TFILE '=' QSTRING ';'
{
  MyFree(pass);
  pass = $3;
};

featuresblock: FEATURES '{' {
  (void)permitted(BLOCK_FEATURES, 1);
} featureitems '}' ';';
featureitems: featureitems featureitem | featureitem;

featureitem: QSTRING
{
  stringlist[0] = $1;
  stringno = 1;
} '=' stringlist ';' {
  int ii;
  if (permitted(BLOCK_FEATURES, 0))
    feature_set(NULL, (const char * const *)stringlist, stringno);
  for (ii = 0; ii < stringno; ++ii)
    MyFree(stringlist[ii]);
};

stringlist: stringlist extrastring | extrastring;
extrastring: QSTRING
{
  if (stringno < MAX_STRINGS)
    stringlist[stringno++] = $1;
  else
    MyFree($1);
};

quarantineblock: QUARANTINE '{' {
  (void)permitted(BLOCK_QUARANTINE, 1);
} quarantineitems '}' ';';
quarantineitems: quarantineitems quarantineitem | quarantineitem;
quarantineitem: QSTRING '=' QSTRING ';'
{
  if (!permitted(BLOCK_QUARANTINE, 0))
  {
    MyFree($1);
    MyFree($3);
  }
  else
  {
    struct qline *qconf = MyCalloc(1, sizeof(*qconf));
    qconf->chname = $1;
    qconf->reason = $3;
    qconf->next = GlobalQuarantineList;
    GlobalQuarantineList = qconf;
  }
};

pseudoblock: PSEUDO QSTRING '{'
{
  smap = MyCalloc(1, sizeof(struct s_map));
  smap->command = $2;
}
pseudoitems '}' ';'
{
  int valid = 0;

  if (!permitted(BLOCK_PSEUDO, 1))
    ;
  else if (!smap->name)
    parse_error("Missing name in pseudo %s block", smap->command);
  else if (!smap->services)
    parse_error("Missing nick in pseudo %s block", smap->command);
  else if (!strIsAlpha(smap->command))
    parse_error("Pseudo command %s invalid: must all be letters", smap->command);
  else
    valid = 1;
  if (valid && register_mapping(smap))
  {
    smap->next = GlobalServiceMapList;
    GlobalServiceMapList = smap;
  }
  else
  {
    free_mapping(smap);
  }
  smap = NULL;
};

pseudoitems: pseudoitem pseudoitems | pseudoitem;
pseudoitem: pseudoname | pseudoprepend | pseudonick | pseudoflags;
pseudoname: NAME '=' QSTRING ';'
{
  MyFree(smap->name);
  smap->name = $3;
};
pseudoprepend: PREPEND '=' QSTRING ';'
{
  MyFree(smap->prepend);
  smap->prepend = $3;
};
pseudonick: NICK '=' QSTRING ';'
{
  char *sep = strchr($3, '@');

  if (sep != NULL) {
    size_t slen = strlen($3);
    struct nick_host *nh = MyMalloc(sizeof(*nh) + slen);
    memcpy(nh->nick, $3, slen + 1);
    nh->nicklen = sep - $3;
    nh->next = smap->services;
    smap->services = nh;
  }
  MyFree($3);
};
pseudoflags: FAST ';'
{
  smap->flags |= SMAP_FAST;
};

iauthblock: IAUTH '{' iauthitems '}' ';'
{
  if (permitted(BLOCK_IAUTH, 1))
    auth_spawn(stringno, stringlist);
  while (stringno > 0)
  {
    --stringno;
    MyFree(stringlist[stringno]);
  }
};

iauthitems: iauthitem iauthitems | iauthitem;
iauthitem: iauthprogram;
iauthprogram: PROGRAM '='
{
  while (stringno > 0)
  {
    --stringno;
    MyFree(stringlist[stringno]);
  }
} stringlist ';';

<<<<<<< HEAD
includeblock: INCLUDE blocklimit QSTRING ';' {
  struct ConfigBlocks *child;

  child = MyCalloc(1, sizeof(*child) + strlen($3));
  strcpy(child->cb_fname, $3);
  child->cb_allowed = $2 & (includes ? includes->cb_allowed : ~0ul);
  child->cb_parent = includes;
  MyFree($3);

  if (permitted(BLOCK_INCLUDE, 1))
    lexer_include(child->cb_fname);
  else
    lexer_include(NULL);

  includes = child;
} blocks TEOF {
  struct ConfigBlocks *parent;

  parent = includes->cb_parent;
  MyFree(includes);
  includes = parent;
};

blocklimit: { $$ = ~0; } ;
blocklimit: blocktypes FROM;
blocktypes: blocktypes ',' blocktype { $$ = $1 | $3; };
blocktypes: blocktype;
blocktype: ALL { $$ = ~0; }
  | ADMIN { $$ = 1 << BLOCK_ADMIN; }
  | CLASS { $$ = 1 << BLOCK_CLASS; }
  | CLIENT { $$ = 1 << BLOCK_CLIENT; }
  | CONNECT { $$ = 1 << BLOCK_CONNECT; }
  | CRULE { $$ = 1 << BLOCK_CRULE; }
  | FEATURES { $$ = 1 << BLOCK_FEATURES; }
  | GENERAL { $$ = 1 << BLOCK_GENERAL; }
  | IAUTH { $$ = 1 << BLOCK_IAUTH; }
  | INCLUDE { $$ = 1 << BLOCK_INCLUDE; }
  | JUPE { $$ = 1 << BLOCK_JUPE; }
  | KILL { $$ = 1 << BLOCK_KILL; }
  | MOTD { $$ = 1 << BLOCK_MOTD; }
  | OPER { $$ = 1 << BLOCK_OPER; }
  | PORT { $$ = 1 << BLOCK_PORT; }
  | PSEUDO { $$ = 1 << BLOCK_PSEUDO; }
  | QUARANTINE { $$ = 1 << BLOCK_QUARANTINE; }
  | UWORLD { $$ = 1 << BLOCK_UWORLD; }
  ;
=======
webircblock: WEBIRC
{
  flags = 0;
}
'{' webircitems '}' ';'
{
  struct wline *wline;
  struct irc_in_addr peer;
  unsigned char bits;

  if (!ip)
    parse_error("Missing IP address in WebIRC block");
  else if (!pass)
    parse_error("Missing password in WebIRC block");
  else if (!ipmask_parse(ip, &peer, &bits))
    parse_error("Invalid IP address in WebIRC block");
  else {
    /* Search for a wline with the same IP (mask) and password. */
    for (wline = GlobalWebircList; wline; wline = wline->next) {
      if ((bits == wline->bits)
          && ipmask_check(&peer, &wline->ip, bits)
          && (0 == strcmp(pass, wline->passwd)))
        break;
    }

    /* Update it, or create a new structure. */
    if (wline) {
      MyFree(wline->description);
    } else {
      wline = (struct wline *) MyMalloc(sizeof(*wline));
      memcpy(&wline->ip, &peer, sizeof(wline->ip));
      wline->bits = bits;
      wline->passwd = pass;
      wline->next = GlobalWebircList;
      GlobalWebircList = wline;
    }
    wline->stale = 0;
    wline->hidden = (flags & 1) != 0;
    wline->description = name;

    MyFree(ip);
    ip = NULL;
    pass = NULL;
    name = NULL;
  }
};

webircitems: webircitem | webircitems webircitem;
webircitem: webircip | webircpass | webircdesc | webirchidden;
webircip: IP '=' QSTRING ';' { MyFree(ip); ip = $3; };
webircpass: PASS '=' QSTRING ';' { MyFree(pass); pass = $3; };
webircdesc: DESCRIPTION '=' QSTRING ';' { MyFree(name); name = $3; };
webirchidden: HIDDEN '=' YES ';' { flags = flags | 1; }
>>>>>>> ac4bb6a0
<|MERGE_RESOLUTION|>--- conflicted
+++ resolved
@@ -74,17 +74,10 @@
   void lexer_include(const char *filename);
 
   /* Now all the globals we need :/... */
-<<<<<<< HEAD
   static int tping, tconn, maxlinks, sendq, port, invert, stringno, flags;
   static char *name, *pass, *host, *ip, *username, *origin, *hub_limit;
   struct SLink *hosts;
   static char *stringlist[MAX_STRINGS];
-=======
-  int tping, tconn, maxlinks, sendq, port, invert, stringno, flags;
-  char *name, *pass, *host, *ip, *username, *origin, *hub_limit;
-  struct SLink *hosts;
-  char *stringlist[MAX_STRINGS];
->>>>>>> ac4bb6a0
   struct ListenerFlags listen_flags;
   static struct ConnectionClass *c_class;
   static struct DenyConf *dconf;
@@ -147,16 +140,6 @@
               includes->cb_fname);
   }
   return 0;
-}
-
-static void free_slist(struct SLink **link) {
-  struct SLink *next;
-  while (*link != NULL) {
-    next = (*link)->next;
-    MyFree((*link)->value.cp);
-    free_link(*link);
-    *link = next;
-  }
 }
 
 static void free_slist(struct SLink **link) {
@@ -240,16 +223,13 @@
 %token PROGRAM
 %token TOK_IPV4 TOK_IPV6
 %token DNS
-<<<<<<< HEAD
 %token INCLUDE
 %token LINESYNC
 %token FROM
 %token TEOF
 %token LOGICAL_AND LOGICAL_OR
 %token CONNECTED DIRECTCON VIA DIRECTOP
-=======
 %token WEBIRC
->>>>>>> ac4bb6a0
 /* and now a lot of privileges... */
 %token TPRIV_CHAN_LIMIT TPRIV_MODE_LCHAN TPRIV_DEOP_LCHAN TPRIV_WALK_LCHAN
 %token TPRIV_LOCAL_KILL TPRIV_REHASH TPRIV_RESTART TPRIV_DIE
@@ -285,11 +265,7 @@
 block: adminblock | generalblock | classblock | connectblock |
        uworldblock | operblock | portblock | jupeblock | clientblock |
        killblock | cruleblock | motdblock | featuresblock | quarantineblock |
-<<<<<<< HEAD
-       pseudoblock | iauthblock | includeblock | error ';';
-=======
-       pseudoblock | iauthblock | webircblock | error ';';
->>>>>>> ac4bb6a0
+       pseudoblock | iauthblock | includeblock | webircblock | error ';';
 
 /* The timespec, sizespec and expr was ripped straight from
  * ircd-hybrid-7. */
@@ -691,19 +667,24 @@
 uworldname: NAME '=' QSTRING ';'
 {
   if (permitted(BLOCK_UWORLD, 0))
-    conf_make_uworld($3);
+    conf_make_uworld($3, 0);
 };
 uworldoper: OPER '=' QSTRING ';'
 {
-  struct ConfItem *conf = make_conf(CONF_UWORLD);
-  conf->host = $3;
-  conf->flags = CONF_UWORLD_OPER;
+  if (permitted(BLOCK_UWORLD, 0))
+    conf_make_uworld($3, CONF_UWORLD_OPER);
 }
 
 uworldblock: UWORLD QSTRING ';'
 {
   if (permitted(BLOCK_UWORLD, 1))
-    conf_make_uworld($2);
+    conf_make_uworld($2, 0);
+}
+
+uworldblock: UWORLD OPER QSTRING ';'
+{
+  if (permitted(BLOCK_UWORLD, 0))
+    conf_make_uworld($3, CONF_UWORLD_OPER);
 }
 
 operblock: OPER '{' operitems '}' ';'
@@ -711,13 +692,9 @@
   struct ConfItem *aconf = NULL;
   struct SLink *link;
 
-<<<<<<< HEAD
   if (!permitted(BLOCK_OPER, 1))
     ;
   else if (name == NULL)
-=======
-  if (name == NULL)
->>>>>>> ac4bb6a0
     parse_error("Missing name in operator block");
   else if (pass == NULL)
     parse_error("Missing password in operator block");
@@ -762,19 +739,7 @@
 {
  struct SLink *link;
  link = make_link();
-<<<<<<< HEAD
- if (!strchr($3, '@'))
- {
-   int uh_len;
-   link->value.cp = (char*) MyMalloc((uh_len = strlen($3)+3));
-   ircd_snprintf(0, link->value.cp, uh_len, "*@%s", $3);
- }
- else
-   DupString(link->value.cp, $3);
- MyFree($3);
-=======
  link->value.cp = $3;
->>>>>>> ac4bb6a0
  link->next = hosts;
  hosts = link;
 };
@@ -843,12 +808,8 @@
     ;
 
 /* The port block... */
-<<<<<<< HEAD
 portblock: PORT '{' portitems '}' ';'
 {
-=======
-portblock: PORT '{' portitems '}' ';' {
->>>>>>> ac4bb6a0
   struct ListenerFlags flags_here;
   struct SLink *link;
   if (hosts == NULL) {
@@ -859,15 +820,10 @@
     link->next = hosts;
     hosts = link;
   }
-<<<<<<< HEAD
   if (!permitted(BLOCK_PORT, 1))
     ;
   else for (link = hosts; link != NULL; link = link->next) {
     memcpy(&flags_here, &listen_flags, sizeof(&flags_here));
-=======
-  for (link = hosts; link != NULL; link = link->next) {
-    memcpy(&flags_here, &listen_flags, sizeof(flags_here));
->>>>>>> ac4bb6a0
     switch (link->flags & (USE_IPV4 | USE_IPV6)) {
     case USE_IPV4:
       FlagSet(&flags_here, LISTEN_IPV4);
@@ -891,21 +847,14 @@
   port = 0;
 };
 portitems: portitem portitems | portitem;
-<<<<<<< HEAD
-portitem: portnumber | portvhost | portvhostnumber | portmask | portserver | porthidden | portexempt;
-=======
-portitem: portnumber | portvhost | portvhostnumber | portmask | portserver | portwebirc | porthidden;
->>>>>>> ac4bb6a0
+portitem: portnumber | portvhost | portvhostnumber | portmask | portserver | porthidden | portexempt | portwebirc;
 portnumber: PORT '=' address_family NUMBER ';'
 {
   if ($4 < 1 || $4 > 65535) {
     parse_error("Port %d is out of range", port);
-<<<<<<< HEAD
-=======
   } else if (FlagHas(&listen_flags, LISTEN_WEBIRC)
              && FlagHas(&listen_flags, LISTEN_SERVER)) {
     parse_error("Port %d cannot be both WEBIRC and SERVER", port);
->>>>>>> ac4bb6a0
   } else {
     port = $3 | $4;
     if (hosts && (0 == (hosts->flags & 65535)))
@@ -959,21 +908,20 @@
   FlagClr(&listen_flags, LISTEN_HIDDEN);
 };
 
-<<<<<<< HEAD
 portexempt: EXEMPT '=' YES ';'
 {
   FlagSet(&listen_flags, LISTEN_EXEMPT);
 } | EXEMPT '=' NO ';'
 {
   FlagClr(&listen_flags, LISTEN_EXEMPT);
-=======
+};
+
 portwebirc: WEBIRC '=' YES ';'
 {
   FlagSet(&listen_flags, LISTEN_WEBIRC);
 } | WEBIRC '=' NO ';'
 {
   FlagClr(&listen_flags, LISTEN_WEBIRC);
->>>>>>> ac4bb6a0
 };
 
 clientblock: CLIENT
@@ -1157,7 +1105,6 @@
 
 cruleblock: CRULE optall QSTRING optall crule_expr ';'
 {
-<<<<<<< HEAD
   if (permitted(BLOCK_CRULE, 1) && $5)
   {
     struct CRuleConf *p = (struct CRuleConf*) MyMalloc(sizeof(*p));
@@ -1168,40 +1115,11 @@
     p->next = cruleConfList;
     cruleConfList = p;
   }
-=======
-  struct CRuleNode *node = NULL;
-  struct SLink *link;
-
-  if (hosts == NULL)
-    parse_error("Missing server(s) in crule block");
-  else if (pass == NULL)
-    parse_error("Missing rule in crule block");
-  else if ((node = crule_parse(pass)) == NULL)
-    parse_error("Invalid rule '%s' in crule block", pass);
-  else for (link = hosts; link != NULL; link = link->next)
-  {
-    struct CRuleConf *p = (struct CRuleConf*) MyMalloc(sizeof(*p));
-    if (node == NULL)
-      node = crule_parse(pass);
-    DupString(p->hostmask, link->value.cp);
-    DupString(p->rule, pass);
-    p->type = tconn;
-    p->node = node;
-    node = NULL;
-    p->next = cruleConfList;
-    cruleConfList = p;
-  }
-  free_slist(&hosts);
-  MyFree(pass);
-  pass = NULL;
-  tconn = 0;
->>>>>>> ac4bb6a0
 };
 
 optall: { $$ = 0; };
   | ALL { $$ = 1; };
 
-<<<<<<< HEAD
 crule_expr:
     '(' crule_expr ')' { $$ = $2; }
   | crule_expr LOGICAL_AND crule_expr { $$ = crule_make_and($1, $3); }
@@ -1212,44 +1130,16 @@
   | VIA '(' QSTRING ',' QSTRING ')' { $$ = crule_make_via($3, $5); }
   | DIRECTOP '(' ')' { $$ = crule_make_directop(); }
   ;
-=======
-cruleserver: SERVER '=' QSTRING ';'
+
+motdblock: MOTD '{' motditems '}' ';'
 {
   struct SLink *link;
-  link = make_link();
-  link->value.cp = $3;
-  link->next = hosts;
-  hosts = link;
-};
-
-crulerule: RULE '=' QSTRING ';'
-{
- MyFree(pass);
- pass = $3;
-};
-
-cruleall: ALL '=' YES ';'
-{
- tconn = CRULE_ALL;
-} | ALL '=' NO ';'
-{
- tconn = CRULE_AUTO;
-};
->>>>>>> ac4bb6a0
-
-motdblock: MOTD '{' motditems '}' ';'
-{
-  struct SLink *link;
-<<<<<<< HEAD
+
   if (permitted(BLOCK_MOTD, 1) && pass != NULL) {
     for (link = hosts; link != NULL; link = link->next)
       motd_add(link->value.cp, pass);
   }
-=======
-  if (pass != NULL)
-    for (link = hosts; link != NULL; link = link->next)
-      motd_add(link->value.cp, pass);
->>>>>>> ac4bb6a0
+
   free_slist(&hosts);
   MyFree(pass);
   pass = NULL;
@@ -1403,7 +1293,6 @@
   }
 } stringlist ';';
 
-<<<<<<< HEAD
 includeblock: INCLUDE blocklimit QSTRING ';' {
   struct ConfigBlocks *child;
 
@@ -1450,7 +1339,7 @@
   | QUARANTINE { $$ = 1 << BLOCK_QUARANTINE; }
   | UWORLD { $$ = 1 << BLOCK_UWORLD; }
   ;
-=======
+
 webircblock: WEBIRC
 {
   flags = 0;
@@ -1503,5 +1392,4 @@
 webircip: IP '=' QSTRING ';' { MyFree(ip); ip = $3; };
 webircpass: PASS '=' QSTRING ';' { MyFree(pass); pass = $3; };
 webircdesc: DESCRIPTION '=' QSTRING ';' { MyFree(name); name = $3; };
-webirchidden: HIDDEN '=' YES ';' { flags = flags | 1; }
->>>>>>> ac4bb6a0
+webirchidden: HIDDEN '=' YES ';' { flags = flags | 1; }