/*
 * IRC - Internet Relay Chat, ircd/m_opmode.c
 * Copyright (C) 1990 Jarkko Oikarinen and
 *                    University of Oulu, Computing Center
 * Copyright (C) 2000 Kevin L. Mitchell <klmitch@mit.edu>
 *
 * See file AUTHORS in IRC package for additional names of
 * the programmers.
 *
 * This program is free software; you can redistribute it and/or modify
 * it under the terms of the GNU General Public License as published by
 * the Free Software Foundation; either version 1, or (at your option)
 * any later version.
 *
 * This program is distributed in the hope that it will be useful,
 * but WITHOUT ANY WARRANTY; without even the implied warranty of
 * MERCHANTABILITY or FITNESS FOR A PARTICULAR PURPOSE.  See the
 * GNU General Public License for more details.
 *
 * You should have received a copy of the GNU General Public License
 * along with this program; if not, write to the Free Software
 * Foundation, Inc., 675 Mass Ave, Cambridge, MA 02139, USA.
 */

#include "config.h"

#include "client.h"
#include "channel.h"
#include "hash.h"
#include "ircd.h"
#include "ircd_features.h"
#include "ircd_log.h"
#include "ircd_reply.h"
#include "ircd_string.h"
#include "msg.h"
#include "numeric.h"
#include "numnicks.h"
#include "querycmds.h"
#include "send.h"
#include "s_conf.h"
#include "s_user.h"

/* #include <assert.h> -- Now using assert in ircd_log.h */

static void make_oper(struct Client *sptr, struct Client *dptr)
{
  struct Flags old_mode = cli_flags(dptr);

  ++UserStats.opers;
  SetOper(dptr);

  if (MyConnect(dptr))
  {
    cli_handler(dptr) = OPER_HANDLER;
    SetWallops(dptr);
    SetDebug(dptr);
    SetServNotice(dptr);
    det_confs_butmask(dptr, CONF_CLIENT & ~CONF_OPERATOR);
    set_snomask(dptr, SNO_OPERDEFAULT, SNO_ADD);
    cli_max_sendq(dptr) = 0; /* Get the sendq from the oper's class */
    client_set_privs(dptr, NULL, 1);

    send_umode_out(dptr, dptr, &old_mode, HasPriv(dptr, PRIV_PROPAGATE));
    send_reply(dptr, RPL_YOUREOPER);

    sendto_opmask(0, SNO_OLDSNO, "%s (%s@%s) is now operator (%c)",
		 cli_name(dptr), cli_user(dptr)->username,
		 cli_sockhost(dptr), IsOper(dptr) ? 'O' : 'o');

    log_write(LS_OPER, L_INFO, 0, "REMOTE OPER (%#C) by (%s)", dptr,
	      cli_name(sptr));
  }
}

static void de_oper(struct Client *dptr)
{
  --UserStats.opers;
  ClearOper(dptr);
  if (MyConnect(dptr))
  {
    cli_handler(dptr) = CLIENT_HANDLER;
    if (feature_bool(FEAT_WALLOPS_OPER_ONLY))
      ClearWallops(dptr);
    if (feature_bool(FEAT_HIS_DEBUG_OPER_ONLY))
      ClearDebug(dptr);
    if (feature_bool(FEAT_HIS_SNOTICES_OPER_ONLY))
    {
      ClearServNotice(dptr);
      set_snomask(dptr, 0, SNO_SET);
    }
    det_confs_butmask(dptr, CONF_CLIENT & ~CONF_OPERATOR);
    client_set_privs(dptr, NULL, 0);
  }
}

/** Handle an OPMODE message from a server connection.
 *
 * \a parv has the same elements as for ms_mode().
 *
 * See @ref m_functions for discussion of the arguments.
 * @param[in] cptr Client that sent us the message.
 * @param[in] sptr Original source of message.
 * @param[in] parc Number of arguments.
 * @param[in] parv Argument vector.
 */
int ms_opmode(struct Client* cptr, struct Client* sptr, int parc, char* parv[])
{
  struct Channel *chptr = 0;
  struct ModeBuf mbuf;

  if (parc < 3)
    return need_more_params(sptr, "OPMODE");

  if (IsLocalChannel(parv[1]))
    return 0;

  if (('#' != *parv[1]) && IsServer(sptr))
  {
    struct Client *dptr;

<<<<<<< HEAD
    if (!(cli_serv(sptr)->flags & SFLAG_REMOTE_OPER))
      return send_reply(sptr, ERR_NOPRIVILEGES, parv[1]);

=======
>>>>>>> c5883293
    dptr = findNUser(parv[1]);
    if (!dptr)
      return send_reply(sptr, ERR_NOSUCHNICK, parv[1]);

<<<<<<< HEAD
    sendcmdto_serv(sptr, CMD_OPMODE, cptr, "%s %s", parv[1], parv[2]);
=======
    if (!MyConnect(dptr))
    {
      sendcmdto_serv_butone(sptr, CMD_OPMODE, cptr, "%s %s",
        parv[1], parv[2]);
      return 0;
    }

    conf = find_conf_byhost(cli_confs(cptr), cli_name(sptr), CONF_UWORLD);
    if (!conf || !(conf->flags & CONF_UWORLD_OPER))
      return send_reply(sptr, ERR_NOPRIVILEGES, parv[1]);
>>>>>>> c5883293

    /* At the moment, we only support +o and -o.  set_user_mode() does
     * not support remote mode setting or setting +o.
     */
    if (!strcmp(parv[2], "+o") && !IsOper(dptr))
      make_oper(sptr, dptr);
    else if (!strcmp(parv[2], "-o") && IsOper(dptr))
      de_oper(dptr);

    return 0;
  }

  if (!(chptr = FindChannel(parv[1])))
    return send_reply(sptr, ERR_NOSUCHCHANNEL, parv[1]);

  modebuf_init(&mbuf, sptr, cptr, chptr,
	       (MODEBUF_DEST_CHANNEL | /* Send MODE to channel */
		MODEBUF_DEST_SERVER  | /* And to server */
		MODEBUF_DEST_OPMODE  | /* Use OPMODE */
		MODEBUF_DEST_HACK4   | /* Generate a HACK(4) notice */
		MODEBUF_DEST_LOG));    /* Log the mode changes to OPATH */

  mode_parse(&mbuf, cptr, sptr, chptr, parc - 2, parv + 2,
	     (MODE_PARSE_SET    | /* Set the modes on the channel */
	      MODE_PARSE_STRICT | /* Be strict about it */
	      MODE_PARSE_FORCE),  /* And force them to be accepted */
	      NULL);

  modebuf_flush(&mbuf); /* flush the modes */

  return 0;
}

/** Handle an OPMODE message from an operator.
 *
 * \a parv has the same elements as for m_mode().
 *
 * See @ref m_functions for discussion of the arguments.
 * @param[in] cptr Client that sent us the message.
 * @param[in] sptr Original source of message.
 * @param[in] parc Number of arguments.
 * @param[in] parv Argument vector.
 */
int mo_opmode(struct Client* cptr, struct Client* sptr, int parc, char* parv[])
{
  struct Channel *chptr = 0;
  struct ModeBuf mbuf;
  char *chname;
  const char *qreason;
  int force = 0;

  if (!feature_bool(FEAT_CONFIG_OPERCMDS))
    return send_reply(sptr, ERR_DISABLED, "OPMODE");

  if (parc < 3)
    return need_more_params(sptr, "OPMODE");

  chname = parv[1];
  if (*chname == '!')
  {
    chname++;
    if (!HasPriv(sptr, IsLocalChannel(chname) ? PRIV_FORCE_LOCAL_OPMODE
                                              : PRIV_FORCE_OPMODE))
      return send_reply(sptr, ERR_NOPRIVILEGES);
    force = 1;
  }

  if (!HasPriv(sptr,
	       IsLocalChannel(chname) ? PRIV_LOCAL_OPMODE : PRIV_OPMODE))
    return send_reply(sptr, ERR_NOPRIVILEGES);

  if (!IsChannelName(chname) || !(chptr = FindChannel(chname)))
    return send_reply(sptr, ERR_NOSUCHCHANNEL, chname);

  if (!force && (qreason = find_quarantine(chptr->chname)))
    return send_reply(sptr, ERR_QUARANTINED, chptr->chname, qreason);

  modebuf_init(&mbuf, sptr, cptr, chptr,
	       (MODEBUF_DEST_CHANNEL | /* Send MODE to channel */
		MODEBUF_DEST_SERVER  | /* And to server */
		MODEBUF_DEST_OPMODE  | /* Use OPMODE */
		MODEBUF_DEST_HACK4   | /* Generate a HACK(4) notice */
		MODEBUF_DEST_LOG));    /* Log the mode changes to OPATH */

  mode_parse(&mbuf, cptr, sptr, chptr, parc - 2, parv + 2,
	     (MODE_PARSE_SET |    /* set the modes on the channel */
	      MODE_PARSE_FORCE),  /* And force them to be accepted */
	      NULL);

  modebuf_flush(&mbuf); /* flush the modes */

  return 0;
}
<|MERGE_RESOLUTION|>--- conflicted
+++ resolved
@@ -118,30 +118,18 @@
   {
     struct Client *dptr;
 
-<<<<<<< HEAD
-    if (!(cli_serv(sptr)->flags & SFLAG_REMOTE_OPER))
-      return send_reply(sptr, ERR_NOPRIVILEGES, parv[1]);
-
-=======
->>>>>>> c5883293
     dptr = findNUser(parv[1]);
     if (!dptr)
       return send_reply(sptr, ERR_NOSUCHNICK, parv[1]);
 
-<<<<<<< HEAD
-    sendcmdto_serv(sptr, CMD_OPMODE, cptr, "%s %s", parv[1], parv[2]);
-=======
     if (!MyConnect(dptr))
     {
-      sendcmdto_serv_butone(sptr, CMD_OPMODE, cptr, "%s %s",
-        parv[1], parv[2]);
+      sendcmdto_serv(sptr, CMD_OPMODE, cptr, "%s %s", parv[1], parv[2]);
       return 0;
     }
 
-    conf = find_conf_byhost(cli_confs(cptr), cli_name(sptr), CONF_UWORLD);
-    if (!conf || !(conf->flags & CONF_UWORLD_OPER))
+    if (!(cli_serv(sptr)->flags & SFLAG_REMOTE_OPER))
       return send_reply(sptr, ERR_NOPRIVILEGES, parv[1]);
->>>>>>> c5883293
 
     /* At the moment, we only support +o and -o.  set_user_mode() does
      * not support remote mode setting or setting +o.
