--- conflicted
+++ resolved
@@ -48,45 +48,6 @@
 
 #define PASTWATCH	157680000	/* number of seconds in 5 years */
 
-<<<<<<< HEAD
-/*
- * If the expiration value, interpreted as an absolute timestamp, is
- * more recent than 5 years in the past, we interpret it as an
- * absolute timestamp; otherwise, we assume it's relative and convert
- * it to an absolute timestamp.  Either way, the output of this macro
- * is an absolute timestamp--not guaranteed to be a *valid* timestamp,
- * but you can't have everything in a macro ;)
- */
-#define abs_expire(exp)							\
-  ((exp) >= CurrentTime - PASTWATCH ? (exp) : (exp) + CurrentTime)
-
-/** Handle a GLINE message from a server.
- *
- * \a parv has the following elements:
- * \li \a parv[1] is the target server numnick or "*" for all servers
- * \li \a parv[2] is the G-line mask (preceded by modifier flags)
- * \li \a parv[3] is the G-line lifetime in seconds
- * \li \a parv[4] (optional) is the G-line's last modification time
- * \li \a parv[\a parc - 1] is the G-line comment
- *
- * If the issuer is a server or there is no timestamp, the issuer must
- * be flagged as a UWorld server.  In this case, if the '-' modifier
- * flag is used, the G-line lifetime and all following arguments may
- * be omitted.
- *
- * Three modifier flags are recognized, and must be present in this
- * order:
- * \li '!' Indicates an G-line that an oper forcibly applied.
- * \li '-' Indicates that the following G-line should be removed.
- * \li '+' (exclusive of '-') indicates that the G-line should be
- *   activated.
- *
- * See @ref m_functions for discussion of the arguments.
- * @param[in] cptr Client that sent us the message.
- * @param[in] sptr Original source of message.
- * @param[in] parc Number of arguments.
- * @param[in] parv Argument vector.
-=======
 /*
  * If the expiration value, interpreted as an absolute timestamp, is
  * more recent than 5 years in the past, we interpret it as an
@@ -98,15 +59,32 @@
 #define abs_expire(exp)							\
   ((exp) >= TStime() - PASTWATCH ? (exp) : (exp) + TStime())
 
-/*
- * ms_gline - server message handler
- *
- * parv[0] = Sender prefix
- * parv[1] = Target: server numeric
- * parv[2] = (+|-)<G-line mask>
- *
- * For other parameters, see doc/readme.gline.
->>>>>>> ac4bb6a0
+/** Handle a GLINE message from a server.
+ *
+ * \a parv has the following elements:
+ * \li \a parv[1] is the target server numnick or "*" for all servers
+ * \li \a parv[2] is the G-line mask (preceded by modifier flags)
+ * \li \a parv[3] is the G-line lifetime in seconds
+ * \li \a parv[4] (optional) is the G-line's last modification time
+ * \li \a parv[\a parc - 1] is the G-line comment
+ *
+ * If the issuer is a server or there is no timestamp, the issuer must
+ * be flagged as a UWorld server.  In this case, if the '-' modifier
+ * flag is used, the G-line lifetime and all following arguments may
+ * be omitted.
+ *
+ * Three modifier flags are recognized, and must be present in this
+ * order:
+ * \li '!' Indicates an G-line that an oper forcibly applied.
+ * \li '-' Indicates that the following G-line should be removed.
+ * \li '+' (exclusive of '-') indicates that the G-line should be
+ *   activated.
+ *
+ * See @ref m_functions for discussion of the arguments.
+ * @param[in] cptr Client that sent us the message.
+ * @param[in] sptr Original source of message.
+ * @param[in] parc Number of arguments.
+ * @param[in] parv Argument vector.
  */
 int
 ms_gline(struct Client *cptr, struct Client *sptr, int parc, char *parv[])
@@ -151,7 +129,10 @@
     break;
   }
 
-<<<<<<< HEAD
+  /* Is there no mask left? */
+  if (mask[0] == '\0')
+    return need_more_params(sptr, "GLINE");
+
   /* Now, let's figure out if it's a local or global G-line */
   if (action == GLINE_LOCAL_ACTIVATE || action == GLINE_LOCAL_DEACTIVATE ||
       (target[0] == '*' && target[1] == '\0'))
@@ -159,19 +140,6 @@
   else
     flags |= GLINE_LOCAL;
 
-=======
-  /* Is there no mask left? */
-  if (mask[0] == '\0')
-    return need_more_params(sptr, "GLINE");
-
-  /* Now, let's figure out if it's a local or global G-line */
-  if (action == GLINE_LOCAL_ACTIVATE || action == GLINE_LOCAL_DEACTIVATE ||
-      (target[0] == '*' && target[1] == '\0'))
-    flags |= GLINE_GLOBAL;
-  else
-    flags |= GLINE_LOCAL;
-
->>>>>>> ac4bb6a0
   /* now figure out if we need to resolve a server */
   if ((action == GLINE_LOCAL_ACTIVATE || action == GLINE_LOCAL_DEACTIVATE ||
        (flags & GLINE_LOCAL)) && !(acptr = FindNServer(target)))
@@ -256,21 +224,13 @@
 	   "target %s, mask %s, operforce %s, action %c, expire %Tu, "
 	   "lastmod %Tu, reason: %s", target, mask,
 	   flags & GLINE_OPERFORCE ? "YES" : "NO",
-<<<<<<< HEAD
-	   action == GLINE_ACTIVATE ? '+' :  '-', expire, CurrentTime,
-=======
 	   action == GLINE_ACTIVATE ? '+' :  '-', expire, TStime(),
->>>>>>> ac4bb6a0
 	   reason));
 
     sendcmdto_one(sptr, CMD_GLINE, acptr, "%C %s%c%s %Tu %Tu :%s",
 		  acptr, flags & GLINE_OPERFORCE ? "!" : "",
 		  action == GLINE_ACTIVATE ? '+' : '-', mask,
-<<<<<<< HEAD
-		  expire - CurrentTime, CurrentTime, reason);
-=======
 		  expire - TStime(), TStime(), reason);
->>>>>>> ac4bb6a0
 
     return 0; /* all done */
   }
@@ -285,10 +245,7 @@
   case GLINE_LOCAL_DEACTIVATE: /* locally deactivating a G-line */
     if (!agline) /* no G-line to locally activate or deactivate? */
       return send_reply(sptr, ERR_NOSUCHGLINE, mask);
-<<<<<<< HEAD
-=======
     lastmod = agline->gl_lastmod;
->>>>>>> ac4bb6a0
     break; /* no additional parameters to manipulate */
 
   case GLINE_ACTIVATE: /* activating a G-line */
@@ -317,11 +274,7 @@
 	if (!agline || /* gline creation, has to be the reason */
 	    /* trial-convert as lifetime, and if it doesn't fully convert,
 	     * it must be the reason */
-<<<<<<< HEAD
-	    ((lifetime = strtoul(parv[5], &tmp, 10)) && !*tmp)) {
-=======
 	    (!(lifetime = strtoul(parv[5], &tmp, 10)) && !*tmp)) {
->>>>>>> ac4bb6a0
 	  lifetime = 0;
 	  reason = parv[5];
 
@@ -361,26 +314,22 @@
   assert(action != GLINE_LOCAL_DEACTIVATE);
   assert(action != GLINE_MODIFY);
 
-<<<<<<< HEAD
-=======
   if (!expire) { /* Cannot *add* a G-line we don't have, but try hard */
     Debug((DEBUG_DEBUG, "Propagating G-line %s for G-line we don't have",
 	   action == GLINE_ACTIVATE ? "activation" : "deactivation"));
 
     /* propagate the G-line, even though we don't have it */
-    sendcmdto_serv_butone(sptr, CMD_GLINE, cptr, "* %c%s %Tu",
-			  action == GLINE_ACTIVATE ? '+' : '-',
-			  mask, lastmod);
+    sendcmdto_serv(sptr, CMD_GLINE, cptr, "* %c%s %Tu",
+		  action == GLINE_ACTIVATE ? '+' : '-',
+		  mask, lastmod);
 
     return 0;
   }
 
->>>>>>> ac4bb6a0
   return gline_add(cptr, sptr, mask, reason, expire, lastmod, lifetime,
 		   flags | ((action == GLINE_ACTIVATE) ? GLINE_ACTIVE : 0));
 }
 
-<<<<<<< HEAD
 /** Handle a GLINE message from an operator.
  *
  * \a parv has the following elements:
@@ -401,15 +350,6 @@
  * @param[in] sptr Original source of message.
  * @param[in] parc Number of arguments.
  * @param[in] parv Argument vector.
-=======
-/*
- * mo_gline - oper message handler
- *
- * parv[0] = Sender prefix
- * parv[1] = [[+|-]<G-line mask>]
- *
- * For other parameters, see doc/readme.gline.
->>>>>>> ac4bb6a0
  */
 int
 mo_gline(struct Client *cptr, struct Client *sptr, int parc, char *parv[])
@@ -419,11 +359,7 @@
   unsigned int flags = 0;
   enum GlineAction action = GLINE_MODIFY;
   time_t expire = 0;
-<<<<<<< HEAD
-  char *mask = parv[1], *target = 0, *reason = 0;
-=======
   char *mask = parv[1], *target = 0, *reason = 0, *end;
->>>>>>> ac4bb6a0
 
   if (parc < 2)
     return gline_list(sptr, 0);
@@ -466,13 +402,9 @@
       return need_more_params(sptr, "GLINE");
 
     target = parv[2]; /* get the target... */
-<<<<<<< HEAD
-    expire = atoi(parv[3]) + CurrentTime; /* and the expiration */
-=======
     expire = strtol(parv[3], &end, 10) + TStime(); /* and the expiration */
     if (*end != '\0')
       return send_reply(sptr, SND_EXPLICIT | ERR_BADEXPIRE, "%s :Bad expire time", parv[3]);
->>>>>>> ac4bb6a0
 
     flags |= GLINE_EXPIRE; /* remember that we got an expire time */
 
@@ -492,35 +424,6 @@
 
   case GLINE_LOCAL_ACTIVATE: /* locally activate a G-line */
   case GLINE_LOCAL_DEACTIVATE: /* locally deactivate a G-line */
-<<<<<<< HEAD
-    if (parc > 2) /* if target is available, pick it */
-      target = parv[2];
-    break;
-
-  case GLINE_ACTIVATE: /* activating/adding a G-line */
-  case GLINE_DEACTIVATE: /* deactivating/removing a G-line */
-    if (parc < 3)
-      return need_more_params(sptr, "GLINE");
-
-    if (parc > 3) {
-      /* get expiration and target */
-      expire = atoi(parv[parc - 2]) + CurrentTime;
-      reason = parv[parc - 1];
-
-      flags |= GLINE_EXPIRE | GLINE_REASON; /* remember that we got 'em */
-
-      if (parc > 4) /* also have a target! */
-	target = parv[2];
-    } else {
-      target = parv[2]; /* target has to be present, and has to be '*' */
-
-      if (target[0] != '*' || target[1] != '\0')
-	return need_more_params(sptr, "GLINE");
-    }
-    break;
-  }
-
-=======
     if (parc > 2) { /* if target is available, pick it */
       target = parv[2];
       if (target[0] == '*' && target[1] == '\0')
@@ -557,7 +460,6 @@
   if (mask[0] == '\0')
     return need_more_params(sptr, "GLINE");
 
->>>>>>> ac4bb6a0
   /* Now let's figure out which is the target server */
   if (!target) /* no target, has to be me... */
     acptr = &me;
@@ -588,13 +490,8 @@
 	   action == GLINE_LOCAL_ACTIVATE ? '>' : '<'));
 
     sendcmdto_one(sptr, CMD_GLINE, acptr, "%C %s%c%s", acptr,
-<<<<<<< HEAD
-		  flags & GLINE_OPERFORCE ? "!" : "",
-		  action == GLINE_LOCAL_ACTIVATE ? '>' : '<', mask);
-=======
                   flags & GLINE_OPERFORCE ? "!" : "",
                   action == GLINE_LOCAL_ACTIVATE ? '>' : '<', mask);
->>>>>>> ac4bb6a0
 
     return 0; /* all done */
   }
@@ -640,11 +537,7 @@
       sendcmdto_one(sptr, CMD_GLINE, acptr, "%C %s%c%s %Tu %Tu :%s",
 		    acptr, flags & GLINE_OPERFORCE ? "!" : "",
 		    action == GLINE_ACTIVATE ? '+' : '-', mask,
-<<<<<<< HEAD
-		    expire - CurrentTime, CurrentTime, reason);
-=======
 		    expire - TStime(), TStime(), reason);
->>>>>>> ac4bb6a0
 
       return 0; /* all done */
     }
@@ -680,19 +573,12 @@
     }
   }
 
-<<<<<<< HEAD
-  /* can't modify a G-line that doesn't exist... */
-  if (!agline &&
-      (action == GLINE_MODIFY || action == GLINE_LOCAL_ACTIVATE ||
-       action == GLINE_LOCAL_DEACTIVATE))
-=======
   /* can't modify a G-line that doesn't exist...
    * (and if we are creating a new one, we need a reason and expiration)
    */
   if (!agline &&
       (action == GLINE_MODIFY || action == GLINE_LOCAL_ACTIVATE ||
        action == GLINE_LOCAL_DEACTIVATE || !reason || !expire))
->>>>>>> ac4bb6a0
     return send_reply(sptr, ERR_NOSUCHGLINE, mask);
 
   /* check for G-line permissions... */
@@ -721,22 +607,14 @@
 
   if (agline) /* modifying an existing G-line */
     return gline_modify(cptr, sptr, agline, action, reason, expire,
-<<<<<<< HEAD
-			CurrentTime, 0, flags);
-=======
 			TStime(), 0, flags);
->>>>>>> ac4bb6a0
 
   assert(action != GLINE_LOCAL_ACTIVATE);
   assert(action != GLINE_LOCAL_DEACTIVATE);
   assert(action != GLINE_MODIFY);
 
   /* create a new G-line */
-<<<<<<< HEAD
-  return gline_add(cptr, sptr, mask, reason, expire, CurrentTime, 0,
-=======
   return gline_add(cptr, sptr, mask, reason, expire, TStime(), 0,
->>>>>>> ac4bb6a0
 		   flags | ((action == GLINE_ACTIVATE) ? GLINE_ACTIVE : 0));
 }
 
