/*
 * IRC - Internet Relay Chat, ircd/m_version.c
 * Copyright (C) 1990 Jarkko Oikarinen and
 *                    University of Oulu, Computing Center
 *
 * See file AUTHORS in IRC package for additional names of
 * the programmers.
 *
 * This program is free software; you can redistribute it and/or modify
 * it under the terms of the GNU General Public License as published by
 * the Free Software Foundation; either version 1, or (at your option)
 * any later version.
 *
 * This program is distributed in the hope that it will be useful,
 * but WITHOUT ANY WARRANTY; without even the implied warranty of
 * MERCHANTABILITY or FITNESS FOR A PARTICULAR PURPOSE.  See the
 * GNU General Public License for more details.
 *
 * You should have received a copy of the GNU General Public License
 * along with this program; if not, write to the Free Software
 * Foundation, Inc., 675 Mass Ave, Cambridge, MA 02139, USA.
 *
 * $Id$
 */

#include "config.h"

#include "client.h"
#include "hash.h"
#include "ircd.h"
#include "ircd_features.h"
#include "ircd_log.h"
#include "ircd_reply.h"
#include "ircd_snprintf.h"
#include "ircd_string.h"
#include "match.h"
#include "msg.h"
#include "numeric.h"
#include "numnicks.h"
#include "s_debug.h"
#include "s_user.h"
#include "send.h"
#include "version.h"

/* #include <assert.h> -- Now using assert in ircd_log.h */

/** Handle a VERSION message from a normal client.
 *
 * \a parv has the following elements:
 * \li \a parc[1] is the server to query (must be me)
 *
 * See @ref m_functions for discussion of the arguments.
 * @param[in] cptr Client that sent us the message.
 * @param[in] sptr Original source of message.
 * @param[in] parc Number of arguments.
 * @param[in] parv Argument vector.
 */
int m_version(struct Client* cptr, struct Client* sptr, int parc, char* parv[])
{
<<<<<<< HEAD
  if (parc > 1 && match(parv[1], cli_name(&me)))
    return send_reply(sptr, ERR_NOPRIVILEGES);

  send_reply(sptr, RPL_VERSION, version, debugmode, cli_name(&me),
             debug_serveropts());
  send_supported(sptr);
  return 0;
}

/** Handle a VERSION message from an operator.
 *
 * \a parv has the following elements:
 * \li \a parc[1] is the server to query
 *
 * See @ref m_functions for discussion of the arguments.
 * @param[in] cptr Client that sent us the message.
 * @param[in] sptr Original source of message.
 * @param[in] parc Number of arguments.
 * @param[in] parv Argument vector.
 */
int mo_version(struct Client* cptr, struct Client* sptr, int parc, char* parv[])
{
  struct Client *acptr;

  if (MyConnect(sptr) && parc > 1)
  {
    if (!(acptr = find_match_server(parv[1])))
    {
      send_reply(sptr, ERR_NOSUCHSERVER, parv[1]);
      return 0;
    }
    parv[1] = cli_name(acptr);
  }

=======
>>>>>>> ac4bb6a0
  if (hunt_server_cmd(sptr, CMD_VERSION, cptr, feature_int(FEAT_HIS_REMOTE),
                                                           ":%C", 1,
                                                           parc, parv)
                      == HUNTED_ISME)
  {
    send_reply(sptr, RPL_VERSION, version, debugmode, cli_name(&me),
	       debug_serveropts());
<<<<<<< HEAD
    send_supported(sptr);
  }

  return 0;
}

/** Handle a VERSION message from a server.
 *
 * \a parv has the following elements:
 * \li \a parc[1] is the server to query
 *
 * See @ref m_functions for discussion of the arguments.
 * @param[in] cptr Client that sent us the message.
 * @param[in] sptr Original source of message.
 * @param[in] parc Number of arguments.
 * @param[in] parv Argument vector.
 */
int ms_version(struct Client* cptr, struct Client* sptr, int parc, char* parv[])
{
  struct Client *acptr;

  if (MyConnect(sptr) && parc > 1)
  {
    if (!(acptr = find_match_server(parv[1])))
    {
      send_reply(sptr, ERR_NOSUCHSERVER, parv[1]);
      return 0;
    }
    parv[1] = cli_name(acptr);
  }

  if (hunt_server_cmd(sptr, CMD_VERSION, cptr, 0, ":%C", 1, parc, parv) ==
      HUNTED_ISME)
  {
    send_reply(sptr, RPL_VERSION, version, debugmode, cli_name(&me),
	       debug_serveropts());
=======
    if (MyUser(sptr))
      send_supported(sptr);
>>>>>>> ac4bb6a0
  }

  return 0;
}<|MERGE_RESOLUTION|>--- conflicted
+++ resolved
@@ -57,43 +57,6 @@
  */
 int m_version(struct Client* cptr, struct Client* sptr, int parc, char* parv[])
 {
-<<<<<<< HEAD
-  if (parc > 1 && match(parv[1], cli_name(&me)))
-    return send_reply(sptr, ERR_NOPRIVILEGES);
-
-  send_reply(sptr, RPL_VERSION, version, debugmode, cli_name(&me),
-             debug_serveropts());
-  send_supported(sptr);
-  return 0;
-}
-
-/** Handle a VERSION message from an operator.
- *
- * \a parv has the following elements:
- * \li \a parc[1] is the server to query
- *
- * See @ref m_functions for discussion of the arguments.
- * @param[in] cptr Client that sent us the message.
- * @param[in] sptr Original source of message.
- * @param[in] parc Number of arguments.
- * @param[in] parv Argument vector.
- */
-int mo_version(struct Client* cptr, struct Client* sptr, int parc, char* parv[])
-{
-  struct Client *acptr;
-
-  if (MyConnect(sptr) && parc > 1)
-  {
-    if (!(acptr = find_match_server(parv[1])))
-    {
-      send_reply(sptr, ERR_NOSUCHSERVER, parv[1]);
-      return 0;
-    }
-    parv[1] = cli_name(acptr);
-  }
-
-=======
->>>>>>> ac4bb6a0
   if (hunt_server_cmd(sptr, CMD_VERSION, cptr, feature_int(FEAT_HIS_REMOTE),
                                                            ":%C", 1,
                                                            parc, parv)
@@ -101,47 +64,8 @@
   {
     send_reply(sptr, RPL_VERSION, version, debugmode, cli_name(&me),
 	       debug_serveropts());
-<<<<<<< HEAD
-    send_supported(sptr);
-  }
-
-  return 0;
-}
-
-/** Handle a VERSION message from a server.
- *
- * \a parv has the following elements:
- * \li \a parc[1] is the server to query
- *
- * See @ref m_functions for discussion of the arguments.
- * @param[in] cptr Client that sent us the message.
- * @param[in] sptr Original source of message.
- * @param[in] parc Number of arguments.
- * @param[in] parv Argument vector.
- */
-int ms_version(struct Client* cptr, struct Client* sptr, int parc, char* parv[])
-{
-  struct Client *acptr;
-
-  if (MyConnect(sptr) && parc > 1)
-  {
-    if (!(acptr = find_match_server(parv[1])))
-    {
-      send_reply(sptr, ERR_NOSUCHSERVER, parv[1]);
-      return 0;
-    }
-    parv[1] = cli_name(acptr);
-  }
-
-  if (hunt_server_cmd(sptr, CMD_VERSION, cptr, 0, ":%C", 1, parc, parv) ==
-      HUNTED_ISME)
-  {
-    send_reply(sptr, RPL_VERSION, version, debugmode, cli_name(&me),
-	       debug_serveropts());
-=======
     if (MyUser(sptr))
       send_supported(sptr);
->>>>>>> ac4bb6a0
   }
 
   return 0;
